/*
 * nheko Copyright (C) 2017  Konstantinos Sideris <siderisk@auth.gr>
 *
 * This program is free software: you can redistribute it and/or modify
 * it under the terms of the GNU General Public License as published by
 * the Free Software Foundation, either version 3 of the License, or
 * (at your option) any later version.
 *
 * This program is distributed in the hope that it will be useful,
 * but WITHOUT ANY WARRANTY; without even the implied warranty of
 * MERCHANTABILITY or FITNESS FOR A PARTICULAR PURPOSE.  See the
 * GNU General Public License for more details.
 *
 * You should have received a copy of the GNU General Public License
 * along with this program.  If not, see <http://www.gnu.org/licenses/>.
 */

#include "Config.h"
#include "MainWindow.h"

#include <QLayout>
#include <QNetworkReply>
#include <QSettings>
#include <QSystemTrayIcon>

MainWindow *MainWindow::instance_ = nullptr;

MainWindow::MainWindow(QWidget *parent)
  : QMainWindow(parent)
  , progress_modal_{ nullptr }
  , spinner_{ nullptr }
{
        QSizePolicy sizePolicy(QSizePolicy::Minimum, QSizePolicy::Minimum);
        setSizePolicy(sizePolicy);
        setWindowTitle("nheko");
        setObjectName("MainWindow");
        setStyleSheet("QWidget#MainWindow {background-color: #f9f9f9}");

        restoreWindowSize();
        setMinimumSize(QSize(conf::window::minWidth, conf::window::minHeight));

        QFont font("Open Sans");
        font.setPixelSize(conf::fontSize);
        font.setStyleStrategy(QFont::PreferAntialias);
        setFont(font);

        client_   = QSharedPointer<MatrixClient>(new MatrixClient("matrix.org"));
        trayIcon_ = new TrayIcon(":/logos/nheko-32.png", this);

        welcome_page_  = new WelcomePage(this);
        login_page_    = new LoginPage(client_, this);
        register_page_ = new RegisterPage(client_, this);
        chat_page_     = new ChatPage(client_, this);

        // Initialize sliding widget manager.
        sliding_stack_ = new SlidingStackWidget(this);
        sliding_stack_->addWidget(welcome_page_);
        sliding_stack_->addWidget(login_page_);
        sliding_stack_->addWidget(register_page_);
        sliding_stack_->addWidget(chat_page_);

        setCentralWidget(sliding_stack_);

        connect(welcome_page_, SIGNAL(userLogin()), this, SLOT(showLoginPage()));
        connect(welcome_page_, SIGNAL(userRegister()), this, SLOT(showRegisterPage()));

        connect(login_page_, SIGNAL(backButtonClicked()), this, SLOT(showWelcomePage()));
        connect(register_page_, SIGNAL(backButtonClicked()), this, SLOT(showWelcomePage()));

        connect(chat_page_, SIGNAL(close()), this, SLOT(showWelcomePage()));
        connect(
          chat_page_, SIGNAL(changeWindowTitle(QString)), this, SLOT(setWindowTitle(QString)));
        connect(chat_page_, SIGNAL(unreadMessages(int)), trayIcon_, SLOT(setUnreadCount(int)));

        connect(trayIcon_,
                SIGNAL(activated(QSystemTrayIcon::ActivationReason)),
                this,
                SLOT(iconActivated(QSystemTrayIcon::ActivationReason)));

        connect(chat_page_, SIGNAL(contentLoaded()), this, SLOT(removeOverlayProgressBar()));

        connect(client_.data(),
                SIGNAL(loginSuccess(QString, QString, QString)),
                this,
                SLOT(showChatPage(QString, QString, QString)));

        QSettings settings;

        if (hasActiveUser()) {
                QString token       = settings.value("auth/access_token").toString();
                QString home_server = settings.value("auth/home_server").toString();
                QString user_id     = settings.value("auth/user_id").toString();

                showChatPage(user_id, home_server, token);
        }
}

void
MainWindow::restoreWindowSize()
{
        QSettings settings;
        int savedWidth  = settings.value("window/width").toInt();
        int savedheight = settings.value("window/height").toInt();

        if (savedWidth == 0 || savedheight == 0)
                resize(conf::window::width, conf::window::height);
        else
                resize(savedWidth, savedheight);
}

void
MainWindow::saveCurrentWindowSize()
{
        QSettings settings;
        QSize current = size();

        settings.setValue("window/width", current.width());
        settings.setValue("window/height", current.height());
}

void
MainWindow::removeOverlayProgressBar()
{
        QTimer *timer = new QTimer(this);
        timer->setSingleShot(true);

        connect(timer, &QTimer::timeout, [=]() {
                timer->deleteLater();

                if (progress_modal_ != nullptr) {
                        progress_modal_->deleteLater();
                        progress_modal_->fadeOut();
                }

                if (spinner_ != nullptr)
                        spinner_->deleteLater();

<<<<<<< HEAD
                progress_modal_ = nullptr;
                spinner_        = nullptr;
        });

=======
                spinner_->stop();

                progress_modal_ = nullptr;
                spinner_        = nullptr;
        });

>>>>>>> edff71bc
        timer->start(500);
}

void
MainWindow::showChatPage(QString userid, QString homeserver, QString token)
{
        QSettings settings;
        settings.setValue("auth/access_token", token);
        settings.setValue("auth/home_server", homeserver);
        settings.setValue("auth/user_id", userid);

        int index                = sliding_stack_->getWidgetIndex(chat_page_);
        int modalOpacityDuration = 300;

        // If we go directly from the welcome page don't show an animation.
        if (sliding_stack_->currentIndex() == 0) {
                sliding_stack_->setCurrentIndex(index);
                modalOpacityDuration = 0;
        } else {
                sliding_stack_->slideInIndex(index,
                                             SlidingStackWidget::AnimationDirection::LEFT_TO_RIGHT);
        }

        if (spinner_ == nullptr) {
<<<<<<< HEAD
                spinner_ = new CircularProgress(this);
                spinner_->setColor("#acc7dc");
                spinner_->setSize(100);
=======
                spinner_ = new LoadingIndicator(this);
                spinner_->setColor("#acc7dc");
                spinner_->setFixedHeight(120);
                spinner_->setFixedWidth(120);
                spinner_->start();
>>>>>>> edff71bc
        }

        if (progress_modal_ == nullptr) {
                progress_modal_ = new OverlayModal(this, spinner_);
                progress_modal_->fadeIn();
                progress_modal_->setDuration(modalOpacityDuration);
        }

        login_page_->reset();
        chat_page_->bootstrap(userid, homeserver, token);

        instance_ = this;
}

void
MainWindow::showWelcomePage()
{
        int index = sliding_stack_->getWidgetIndex(welcome_page_);

        if (sliding_stack_->currentIndex() == sliding_stack_->getWidgetIndex(login_page_))
                sliding_stack_->slideInIndex(index,
                                             SlidingStackWidget::AnimationDirection::RIGHT_TO_LEFT);
        else
                sliding_stack_->slideInIndex(index,
                                             SlidingStackWidget::AnimationDirection::LEFT_TO_RIGHT);
}

void
MainWindow::showLoginPage()
{
        int index = sliding_stack_->getWidgetIndex(login_page_);
        sliding_stack_->slideInIndex(index, SlidingStackWidget::AnimationDirection::LEFT_TO_RIGHT);
}

void
MainWindow::showRegisterPage()
{
        int index = sliding_stack_->getWidgetIndex(register_page_);
        sliding_stack_->slideInIndex(index, SlidingStackWidget::AnimationDirection::RIGHT_TO_LEFT);
}

void
MainWindow::closeEvent(QCloseEvent *event)
{
        if (isVisible()) {
                event->ignore();
                hide();
        }
}

void
MainWindow::iconActivated(QSystemTrayIcon::ActivationReason reason)
{
        switch (reason) {
        case QSystemTrayIcon::Trigger:
                if (!isVisible()) {
                        show();
                } else {
                        hide();
                }
                break;
        default:
                break;
        }
}

bool
MainWindow::hasActiveUser()
{
        QSettings settings;

        return settings.contains("auth/access_token") && settings.contains("auth/home_server") &&
               settings.contains("auth/user_id");
}

MainWindow *
MainWindow::instance()
{
        return instance_;
}

MainWindow::~MainWindow()
{
}<|MERGE_RESOLUTION|>--- conflicted
+++ resolved
@@ -135,19 +135,12 @@
                 if (spinner_ != nullptr)
                         spinner_->deleteLater();
 
-<<<<<<< HEAD
+                spinner_->stop();
+
                 progress_modal_ = nullptr;
                 spinner_        = nullptr;
         });
 
-=======
-                spinner_->stop();
-
-                progress_modal_ = nullptr;
-                spinner_        = nullptr;
-        });
-
->>>>>>> edff71bc
         timer->start(500);
 }
 
@@ -172,17 +165,11 @@
         }
 
         if (spinner_ == nullptr) {
-<<<<<<< HEAD
-                spinner_ = new CircularProgress(this);
-                spinner_->setColor("#acc7dc");
-                spinner_->setSize(100);
-=======
                 spinner_ = new LoadingIndicator(this);
                 spinner_->setColor("#acc7dc");
                 spinner_->setFixedHeight(120);
                 spinner_->setFixedWidth(120);
                 spinner_->start();
->>>>>>> edff71bc
         }
 
         if (progress_modal_ == nullptr) {
