--- conflicted
+++ resolved
@@ -32,7 +32,6 @@
                 this->last  = range->last;
         }
 
-<<<<<<< HEAD
         connect(this,
                 &EventStore::eventFetched,
                 this,
@@ -54,7 +53,7 @@
                 this,
                 [this](const mtx::responses::Messages &res) {
                         uint64_t newFirst = cache::client()->saveOldMessages(room_id_, res);
-                        if (newFirst == first)
+                        if (newFirst == first && !res.chunk.empty())
                                 fetchMore();
                         else {
                                 emit beginInsertRows(toExternalIdx(newFirst),
@@ -65,43 +64,6 @@
                         }
                 },
                 Qt::QueuedConnection);
-=======
-        connect(
-          this,
-          &EventStore::eventFetched,
-          this,
-          [this](std::string id,
-                 std::string relatedTo,
-                 mtx::events::collections::TimelineEvents timeline) {
-                  cache::client()->storeEvent(room_id_, id, {timeline});
-
-                  if (!relatedTo.empty()) {
-                          auto idx = idToIndex(relatedTo);
-                          if (idx)
-                                  emit dataChanged(*idx, *idx);
-                  }
-          },
-          Qt::QueuedConnection);
-
-        connect(
-          this,
-          &EventStore::oldMessagesRetrieved,
-          this,
-          [this](const mtx::responses::Messages &res) {
-                  //
-                  uint64_t newFirst = cache::client()->saveOldMessages(room_id_, res);
-                  if (newFirst == first && !res.chunk.empty())
-                          fetchMore();
-                  else {
-                          emit beginInsertRows(toExternalIdx(newFirst),
-                                               toExternalIdx(this->first - 1));
-                          this->first = newFirst;
-                          emit endInsertRows();
-                          emit fetchedMore();
-                  }
-          },
-          Qt::QueuedConnection);
->>>>>>> 8d14a058
 
         connect(this, &EventStore::processPending, this, [this]() {
                 if (!current_txn.empty()) {
