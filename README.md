nheko
----
[![Build Status](https://travis-ci.org/Nheko-Reborn/nheko.svg?branch=master)](https://travis-ci.org/Nheko-Reborn/nheko)
[![Build status](https://ci.appveyor.com/api/projects/status/07qrqbfylsg4hw2h/branch/master?svg=true)](https://ci.appveyor.com/project/redsky17/nheko/branch/master)
[![Stable Version](https://img.shields.io/badge/download-stable-green.svg)](https://github.com/Nheko-Reborn/nheko/releases/v0.6.4)
[![Nightly](https://img.shields.io/badge/download-nightly-green.svg)](https://nheko-reborn-artifacts.s3.us-east-2.amazonaws.com/list.html)
[![#nheko-reborn:matrix.org](https://img.shields.io/matrix/nheko-reborn:matrix.org.svg?label=%23nheko-reborn:matrix.org)](https://matrix.to/#/#nheko-reborn:matrix.org)
[![AUR: nheko](https://img.shields.io/badge/AUR-nheko-blue.svg)](https://aur.archlinux.org/packages/nheko)
<a href='https://flathub.org/apps/details/io.github.NhekoReborn.Nheko'><img width='240' alt='Download on Flathub' src='https://flathub.org/assets/badges/flathub-badge-en.png'/></a>

The motivation behind the project is to provide a native desktop app for [Matrix] that
feels more like a mainstream chat app ([Riot], Telegram etc) and less like an IRC client.

### Translations ###
[![Translation status](http://weblate.nheko.im/widgets/nheko/-/nheko-master/svg-badge.svg)](http://weblate.nheko.im/engage/nheko/?utm_source=widget)

Help us with translations so as many people as possible will be able to use nheko!

### Note regarding End-to-End encryption

Currently the implementation is at best a **proof of concept** and it should only be used for
testing purposes. Most importantly, it is missing device verification, so while your messages
and media are encrypted, nheko doesn't verify who gets the messages.

## Features

Most of the features you would expect from a chat application are missing right now
but we are getting close to a more feature complete client.
Specifically there is support for:
- E2E encryption.
- User registration.
- Creating, joining & leaving rooms.
- Sending & receiving invites.
- Sending & receiving files and emoji (inline widgets for images, audio and file messages).
- Replies with text, images and other media (and actually render them as inline widgets).
- Typing notifications.
- Username auto-completion.
- Message & mention notifications.
- Redacting messages.
- Read receipts.
- Basic communities support.
- Room switcher (ctrl-K).
- Light, Dark & System themes.

## Installation

### Releases

Releases for Linux (AppImage), macOS (disk image) & Windows (x64 installer)
can be found in the [Github releases](https://github.com/Nheko-Reborn/nheko/releases).

### Repositories

#### Arch Linux
```bash
pacaur -S nheko # nheko-git
```

#### Debian (10 and above)

```bash
sudo apt install nheko
```

#### Fedora
```bash
sudo dnf install nheko
```

#### Gentoo Linux
```bash
sudo eselect repository enable matrix
sudo emerge -a nheko
```

#### Alpine Linux (and postmarketOS)

Make sure you have the testing repositories from `edge` enabled. Note that this is not needed on postmarketOS.

```sh
sudo apk add nheko
```

#### Flatpak

```
flatpak install flathub io.github.NhekoReborn.Nheko
```

<<<<<<< HEAD
#### macOS (10.14 and above)
=======
#### Guix

```
guix install nheko
```

#### macOS (10.12 and above)
>>>>>>> f0db1c5f

with [macports](https://www.macports.org/) :

```sh
sudo port install nheko
```

### Build Requirements

- Qt5 (5.10 or greater). Qt 5.7 adds support for color font rendering with
  Freetype, which is essential to properly support emoji, 5.8 adds some features
  to make interopability with Qml easier, 5.10 makes sliders actually visible with different palettes.
- CMake 3.15 or greater. (Lower version may work, but may break boost linking)
- [mtxclient](https://github.com/Nheko-Reborn/mtxclient)
- [LMDB](https://symas.com/lightning-memory-mapped-database/)
- [cmark](https://github.com/commonmark/cmark) 0.29 or greater.
- Boost 1.70 or greater.
- [libolm](https://git.matrix.org/git/olm)
- [libsodium](https://github.com/jedisct1/libsodium)
- [spdlog](https://github.com/gabime/spdlog)
- A compiler that supports C++ 17:
    - Clang 6 (tested on Travis CI)
    - GCC 7 (tested on Travis CI)
    - MSVC 19.13 (tested on AppVeyor)

Nheko can use bundled version for most of those libraries automatically, if the versions in your distro are too old.
To use them, you can enable the hunter integration by passing `-DHUNTER_ENABLED=ON`.
It is probably wise to link those dependencies statically by passing `-DBUILD_SHARED_LIBS=OFF`
You can select which bundled dependencies you want to use py passing various `-DUSE_BUNDLED_*` flags. By default all dependencies are bundled *if* you enable hunter.

The bundle flags are currently:

- USE_BUNDLED_BOOST
- USE_BUNDLED_SPDLOG
- USE_BUNDLED_OLM
- USE_BUNDLED_GTEST
- USE_BUNDLED_CMARK
- USE_BUNDLED_JSON
- USE_BUNDLED_OPENSSL
- USE_BUNDLED_MTXCLIENT
- USE_BUNDLED_SODIUM
- USE_BUNDLED_ZLIB
- USE_BUNDLED_LMDB
- USE_BUNDLED_LMDBXX
- USE_BUNDLED_TWEENY

#### Linux

If you don't want to install any external dependencies, you can generate an AppImage locally using docker.

```bash
make docker-app-image
```

##### Arch Linux

```bash
sudo pacman -S qt5-base \
    qt5-tools \
    qt5-multimedia \
    qt5-svg \
    cmake \
    gcc \
    fontconfig \
    lmdb \
    cmark \
    boost \
    libsodium
```

##### Gentoo Linux

```bash
sudo emerge -a ">=dev-qt/qtgui-5.9.0" media-libs/fontconfig
```

##### Ubuntu 16.04

```bash
sudo add-apt-repository ppa:beineri/opt-qt592-xenial
sudo add-apt-repository ppa:george-edison55/cmake-3.x
sudo add-apt-repository ppa:ubuntu-toolchain-r-test
sudo apt-get update
sudo apt-get install -y g++-7 qt59base qt59svg qt59tools qt59multimedia cmake liblmdb-dev libsodium-dev
```

<<<<<<< HEAD
##### Ubuntu 19.10

```bash
# Build requirements + qml modules needed at runtime (you may not need all of them, but the following seem to work according to reports):
sudo apt install g++-7 cmake liblmdb-dev libsodium-dev qt{base,tools,multimedia}5-dev qml-module-qt{gstreamer,multimedia,quick-extras} libqt5svg5-dev qt{script,quickcontrols2-}5-dev
```

##### Debian Buster (or higher probably)

(User report, not sure if all of those are needed)

```bash
sudo apt install cmake gcc make automake liblmdb-dev libsodium-dev \
    qt5-default libssl-dev libqt5multimedia5-plugins libqt5multimediagsttools5 libqt5multimediaquick5 libqt5svg5-dev \
    qml-module-qtgstreamer qtmultimedia5-dev qtquickcontrols2-5-dev qttools5-dev qttools5-dev-tools \
    qml-module-qtgraphicaleffects qml-module-qtmultimedia qml-module-qtquick-controls2 qml-module-qtquick-layouts
```

##### macOS (Xcode 10.2 or later)
=======
##### Guix

```bash
guix environment nheko
```

##### macOS (Xcode 8 or later)
>>>>>>> f0db1c5f

```bash
brew update
brew install qt5 lmdb cmake llvm libsodium spdlog boost cmark
```

##### Windows

1. Install Visual Studio 2017's "Desktop Development" and "Linux Development with C++"
(for the CMake integration) workloads.

2. Download the latest Qt for windows installer and install it somewhere.
Make sure to install the `MSVC 2017 64-bit` toolset for at least Qt 5.10
(lower versions does not support VS2017).

3. If you don't have openssl installed, you will need to install perl to build it (i.e. Strawberry Perl).

### Building

We can now build nheko:

```bash
cmake -H. -Bbuild -DCMAKE_BUILD_TYPE=Release
cmake --build build
```

To use bundled dependencies you can use hunter, i.e.:

```bash
cmake -H. -Bbuild -DHUNTER_ENABLED=ON -DBUILD_SHARED_LIBS=OFF -DUSE_BUNDLED_OPENSSL=OFF
cmake --build build --config Release
```

Adapt the USE_BUNDLED_* as needed.

If the build fails with the following error
```
Could not find a package configuration file provided by "Qt5Widgets" with
any of the following names:

Qt5WidgetsConfig.cmake
qt5widgets-config.cmake
```
You might need to pass `-DCMAKE_PREFIX_PATH` to cmake to point it at your qt5 install.

e.g on macOS

```
cmake -H. -Bbuild -DCMAKE_BUILD_TYPE=Release -DCMAKE_PREFIX_PATH=$(brew --prefix qt5)
cmake --build build
```

The `nheko` binary will be located in the `build` directory.

#### Windows

After installing all dependencies, you need to edit the `CMakeSettings.json` to
be able to load and compile nheko within Visual Studio.

You need to fill out the paths for the `Qt5_DIR`.
The Qt5 dir should point to the `lib\cmake\Qt5` dir.

Examples for the paths are:
 - `C:\\Qt\\5.10.1\\msvc2017_64\\lib\\cmake\\Qt5`

You should also enable hunter by setting `HUNTER_ENABLED` to `ON` and `BUILD_SHARED_LIBS` to `OFF`.

Now right click into the root nheko source directory and choose `Open in Visual Studio`.
You can choose the build type Release and Debug in the top toolbar. 
After a successful CMake generation you can select the `nheko.exe` as the run target.
Now choose `Build all` in the CMake menu or press `F7` to compile the executable.

To be able to run the application the last step is to install the needed Qt dependencies next to the
nheko binary.

Start the "Qt x.xx.x 64-bit for Desktop (MSVC 2017)" command promt and run `windeployqt`.
```cmd
cd <path-to-nheko>\build-vc\Release\Release
windeployqt nheko.exe
```

The final binary will be located inside `build-vc\Release\Release` for the Release build
and `build-vc\Debug\Debug` for the Debug build.

Also copy the respective cmark.dll to the binary dir from `build/cmark-build/src/Release` (or Debug).


### Contributing

See [CONTRIBUTING](.github/CONTRIBUTING.md)

### Screens

Here are some screen shots to get a feel for the UI, but things will probably change.

![nheko start](https://nheko-reborn.github.io/images/screenshots/Start.png)
![nheko login](https://nheko-reborn.github.io/images/screenshots/login.png)
![nheko chat](https://nheko-reborn.github.io/images/screenshots/chat.png)
![nheko settings](https://nheko-reborn.github.io/images/screenshots/settings.png)

### Third party

[Single Application for Qt](https://github.com/itay-grudev/SingleApplication)

[Matrix]:https://matrix.org
[Riot]:https://riot.im<|MERGE_RESOLUTION|>--- conflicted
+++ resolved
@@ -87,17 +87,14 @@
 flatpak install flathub io.github.NhekoReborn.Nheko
 ```
 
-<<<<<<< HEAD
+#### Guix
+
+```
+guix install nheko
+```
+
 #### macOS (10.14 and above)
-=======
-#### Guix
-
-```
-guix install nheko
-```
-
-#### macOS (10.12 and above)
->>>>>>> f0db1c5f
+
 
 with [macports](https://www.macports.org/) :
 
@@ -184,7 +181,6 @@
 sudo apt-get install -y g++-7 qt59base qt59svg qt59tools qt59multimedia cmake liblmdb-dev libsodium-dev
 ```
 
-<<<<<<< HEAD
 ##### Ubuntu 19.10
 
 ```bash
@@ -203,16 +199,14 @@
     qml-module-qtgraphicaleffects qml-module-qtmultimedia qml-module-qtquick-controls2 qml-module-qtquick-layouts
 ```
 
+##### Guix
+
+```bash
+guix environment nheko
+```
+
 ##### macOS (Xcode 10.2 or later)
-=======
-##### Guix
-
-```bash
-guix environment nheko
-```
-
-##### macOS (Xcode 8 or later)
->>>>>>> f0db1c5f
+
 
 ```bash
 brew update
