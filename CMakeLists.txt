cmake_minimum_required(VERSION 3.13)

option(APPVEYOR_BUILD "Build on appveyor" OFF)
option(CI_BUILD "Set when building in CI. Enables -Werror where possible" OFF)
option(ASAN "Compile with address sanitizers" OFF)
option(QML_DEBUGGING "Enable qml debugging" OFF)
option(COMPILE_QML "Compile Qml. It will make Nheko faster, but you will need to recompile it, when you update Qt." OFF)
if(UNIX AND NOT APPLE)
	option(MAN "Build man page" ON)
else()
	option(MAN "Build man page" OFF)
endif()
option(FLATPAK "Set this only if Nheko is built as a flatpak" OFF)

set(
	CMAKE_TOOLCHAIN_FILE "${CMAKE_CURRENT_LIST_DIR}/toolchain.cmake"
	CACHE
	FILEPATH "Default toolchain"
	)
set(CMAKE_CXX_STANDARD 17 CACHE STRING "C++ standard")
set(CMAKE_CXX_STANDARD_REQUIRED ON CACHE BOOL "Require C++ standard to be supported")
set(CMAKE_POSITION_INDEPENDENT_CODE ON CACHE BOOL "compile as PIC by default")

option(HUNTER_ENABLED "Enable Hunter package manager" OFF)
include("cmake/HunterGate.cmake")
HunterGate(
	URL "https://github.com/cpp-pm/hunter/archive/v0.23.305.tar.gz"
	SHA1 "fc8d7a6dac2fa23681847b3872d88d3839b657b0"
	LOCAL
	)

macro(hunter_add_package_safe)
	set(pkg_temp_backup_libdir "$ENV{PKG_CONFIG_LIBDIR}")
	set(pkg_temp_backup_path "$ENV{PKG_CONFIG_PATH}")
	hunter_add_package(${ARGV})
	if("${pkg_temp_backup_path}" STREQUAL "")
		unset(ENV{PKG_CONFIG_PATH})
	else()
		set(ENV{PKG_CONFIG_PATH} "${pkg_temp_backup_path}")
	endif()
	if("${pkg_temp_backup_libdir}" STREQUAL "")
		unset(ENV{PKG_CONFIG_LIBDIR})
	else()
		set(ENV{PKG_CONFIG_LIBDIR} "${pkg_temp_backup_libdir}")
	endif()
	message("pkg_conf_path: '$ENV{PKG_CONFIG_PATH}', pkg_conf_libdir: '$ENV{PKG_CONFIG_LIBDIR}'")
endmacro()

option(USE_BUNDLED_SPDLOG "Use the bundled version of spdlog." ${HUNTER_ENABLED})
option(USE_BUNDLED_OLM "Use the bundled version of libolm." ${HUNTER_ENABLED})
option(USE_BUNDLED_GTEST "Use the bundled version of Google Test." ${HUNTER_ENABLED})
option(USE_BUNDLED_CMARK "Use the bundled version of cmark." ${HUNTER_ENABLED})
option(USE_BUNDLED_JSON "Use the bundled version of nlohmann json." ${HUNTER_ENABLED})
option(USE_BUNDLED_OPENSSL "Use the bundled version of OpenSSL." OFF)
option(USE_BUNDLED_MTXCLIENT "Use the bundled version of the Matrix Client library." ${HUNTER_ENABLED})
option(USE_BUNDLED_LMDB "Use the bundled version of lmdb." ${HUNTER_ENABLED})
option(USE_BUNDLED_LMDBXX "Use the bundled version of lmdb++." ${HUNTER_ENABLED})
option(USE_BUNDLED_QTKEYCHAIN "Use the bundled version of Qt5Keychain." ${HUNTER_ENABLED})
option(USE_BUNDLED_COEURL "Use a bundled version of the Curl wrapper"
	${HUNTER_ENABLED})
option(USE_BUNDLED_LIBEVENT "Use the bundled version of spdlog." ${HUNTER_ENABLED})
option(USE_BUNDLED_LIBCURL "Use the bundled version of spdlog." ${HUNTER_ENABLED})

include(CMakeDependentOption)
set(VOIP_DEFAULT ON)
if (APPLE OR WIN32)
	set(VOIP_DEFAULT OFF)
endif()
option(VOIP "Whether to enable voip support. Disable this, if you don't have gstreamer." ${VOIP_DEFAULT})
cmake_dependent_option(SCREENSHARE_X11 "Whether to enable screenshare support on X11." ON "VOIP" OFF)

list(APPEND CMAKE_MODULE_PATH "${CMAKE_SOURCE_DIR}/cmake")

if(${CMAKE_VERSION} VERSION_LESS "3.14.0")
	message("Adding FetchContent_MakeAvailable")
	# from cmakes sources
	macro(FetchContent_MakeAvailable)

		foreach(contentName IN ITEMS ${ARGV})
			string(TOLOWER ${contentName} contentNameLower)
			FetchContent_GetProperties(${contentName})
			if(NOT ${contentNameLower}_POPULATED)
				FetchContent_Populate(${contentName})

				# Only try to call add_subdirectory() if the populated content
				# can be treated that way. Protecting the call with the check
				# allows this function to be used for projects that just want
				# to ensure the content exists, such as to provide content at
				# a known location.
				if(EXISTS ${${contentNameLower}_SOURCE_DIR}/CMakeLists.txt)
					add_subdirectory(${${contentNameLower}_SOURCE_DIR}
						${${contentNameLower}_BINARY_DIR})
				endif()
			endif()
		endforeach()

	endmacro()
endif()

# Include Qt basic functions
include(QtCommon)

project(nheko LANGUAGES CXX C)

include(GNUInstallDirs)

set(CPACK_PACKAGE_VERSION_MAJOR "0")
set(CPACK_PACKAGE_VERSION_MINOR "9")
set(CPACK_PACKAGE_VERSION_PATCH "1")
set(PROJECT_VERSION_MAJOR ${CPACK_PACKAGE_VERSION_MAJOR})
set(PROJECT_VERSION_MINOR ${CPACK_PACKAGE_VERSION_MINOR})
set(PROJECT_VERSION_PATCH ${CPACK_PACKAGE_VERSION_PATCH})

# Set PROJECT_VERSION_PATCH & PROJECT_VERSION_TWEAK to 0 if not present
# Needed by add_project_meta.
fix_project_version()

# Set additional project information
set(COMPANY "Nheko")
set(COPYRIGHT "Copyright (c) 2021 Nheko Contributors")
set(IDENTIFIER "io.github.nheko-reborn.nheko")

add_project_meta(META_FILES_TO_INCLUDE)

if(NOT MSVC AND NOT APPLE)
	set(THREADS_PREFER_PTHREAD_FLAG ON)
	find_package(Threads REQUIRED)
endif()

if (BUILD_DOCS)
	find_package(Doxygen)

	if (DOXYGEN_FOUND)
		set(DOXYGEN_IN ${CMAKE_CURRENT_SOURCE_DIR}/cmake/Doxyfile.in)
		set(DOXYGEN_OUT ${CMAKE_CURRENT_BINARY_DIR}/Doxyfile)

		configure_file(${DOXYGEN_IN} ${DOXYGEN_OUT})

		add_custom_target(docs ALL
			COMMAND ${DOXYGEN_EXECUTABLE} ${DOXYGEN_OUT}
			WORKING_DIRECTORY ${CMAKE_CURRENT_BINARY_DIR}
			COMMENT "Generating API documentation with Doxygen"
			VERBATIM )
	else (DOXYGEN_FOUND)
		message("Doxygen need to be installed to generate the doxygen documentation")
	endif (DOXYGEN_FOUND)
endif()

#
## coeurl
#
## Need to repeat all libevent deps?!?
if (USE_BUNDLED_LIBEVENT)
	hunter_add_package_safe(Libevent)
	find_package(Libevent CONFIG REQUIRED)
else()
	find_package(PkgConfig REQUIRED) 
	pkg_check_modules(libevent_core REQUIRED IMPORTED_TARGET libevent_core)
	if (WIN32)
		pkg_check_modules(libevent_windows REQUIRED IMPORTED_TARGET libevent_windows)
	else()
		pkg_check_modules(libevent_pthreads REQUIRED IMPORTED_TARGET
			libevent_pthreads)
	endif()
endif()

# curl
if (USE_BUNDLED_LIBCURL)
	hunter_add_package_safe(CURL)
	find_package(CURL CONFIG REQUIRED)
else()
	find_package(PkgConfig REQUIRED) 
	pkg_check_modules(libcurl REQUIRED IMPORTED_TARGET libcurl)
endif()

# spdlog
if(USE_BUNDLED_SPDLOG)
	hunter_add_package_safe(spdlog)
endif()
find_package(spdlog 1.0.0 CONFIG REQUIRED)

#
# LMDB
#
#include(LMDB)
if(USE_BUNDLED_LMDB)
	hunter_add_package_safe(lmdb)
	find_package(liblmdb CONFIG REQUIRED)

	target_include_directories(liblmdb::lmdb INTERFACE
		"${HUNTER_INSTALL_PREFIX}/include/lmdb")
else()
	find_package(LMDB REQUIRED)
endif()

#
# Discover Qt dependencies.
#
find_package(Qt5 5.15 COMPONENTS Core Widgets LinguistTools Concurrent Svg Multimedia Qml QuickControls2 QuickWidgets REQUIRED)
find_package(Qt5QuickCompiler)
find_package(Qt5DBus)

if (USE_BUNDLED_QTKEYCHAIN)
	include(FetchContent)
	FetchContent_Declare(
		qt5keychain
		GIT_REPOSITORY https://github.com/frankosterfeld/qtkeychain.git
		GIT_TAG        v0.13.1
		)
	if (BUILD_SHARED_LIBS)
		set(QTKEYCHAIN_STATIC OFF CACHE INTERNAL "")
	else()
		set(QTKEYCHAIN_STATIC ON CACHE INTERNAL "")
	endif()
	set(BUILD_TEST_APPLICATION OFF CACHE INTERNAL "")
	FetchContent_MakeAvailable(qt5keychain)
else()
	find_package(Qt5Keychain REQUIRED)
endif()

if (APPLE)
	find_package(Qt5MacExtras REQUIRED)
endif(APPLE)

if (Qt5Widgets_FOUND)
	if (Qt5Widgets_VERSION VERSION_LESS 5.15.0)
		message(STATUS "Qt version ${Qt5Widgets_VERSION}")
		message(WARNING "Minimum supported Qt5 version is 5.15!")
	endif()
endif(Qt5Widgets_FOUND)

set(CMAKE_INCLUDE_CURRENT_DIR ON)
if(NOT MSVC)
	set(
		CMAKE_CXX_FLAGS
		"${CMAKE_CXX_FLAGS} \
		-Wall \
		-Wextra \
		-pipe \
		-pedantic \
		-fsized-deallocation \
		-fdiagnostics-color=always \
		-Wunreachable-code \
		-Wno-attributes"
		)
	if (NOT CMAKE_COMPILER_IS_GNUCXX)
		# -Wshadow is buggy and broken in GCC, so do not enable it.
		# see https://gcc.gnu.org/bugzilla/show_bug.cgi?id=79328
		set(CMAKE_CXX_FLAGS "${CMAKE_CXX_FLAGS} -Wshadow")
	endif()
endif()

if (MSVC)
	set(
		CMAKE_CXX_FLAGS
		"${CMAKE_CXX_FLAGS} /bigobj"
		)
endif()

if(NOT (CMAKE_BUILD_TYPE OR CMAKE_CONFIGURATION_TYPES))
	set(CMAKE_BUILD_TYPE "Debug" CACHE STRING
		"Choose the type of build, options are: None Debug Release RelWithDebInfo MinSizeRel."
		FORCE)
	message("Setting build type to '${CMAKE_BUILD_TYPE}'")
else(NOT (CMAKE_BUILD_TYPE OR CMAKE_CONFIGURATION_TYPES))
	message("Build type set to '${CMAKE_BUILD_TYPE}'")
endif(NOT (CMAKE_BUILD_TYPE OR CMAKE_CONFIGURATION_TYPES))

set(SPDLOG_DEBUG_ON false)

# Windows doesn't handle CMAKE_BUILD_TYPE.
if(NOT WIN32)
	if(CMAKE_BUILD_TYPE STREQUAL "Debug")
		set(SPDLOG_DEBUG_ON true)
	else()
		set(SPDLOG_DEBUG_ON false)
	endif()
endif()

find_program(GIT git)
if(GIT)
	execute_process(
		WORKING_DIRECTORY ${CMAKE_SOURCE_DIR}
		COMMAND ${GIT} rev-parse --short HEAD
		OUTPUT_VARIABLE GIT_OUT OUTPUT_STRIP_TRAILING_WHITESPACE
		)
	if(GIT_OUT)
		set(CPACK_PACKAGE_VERSION_PATCH "${CPACK_PACKAGE_VERSION_PATCH}-${GIT_OUT}")
	else()
		set(CPACK_PACKAGE_VERSION_PATCH "${CPACK_PACKAGE_VERSION_PATCH}")
	endif()
endif(GIT)

set(CPACK_PACKAGE_VERSION ${CPACK_PACKAGE_VERSION_MAJOR}.${CPACK_PACKAGE_VERSION_MINOR}.${CPACK_PACKAGE_VERSION_PATCH})
set(PROJECT_VERSION ${CPACK_PACKAGE_VERSION})

message(STATUS "Version: ${PROJECT_VERSION}")

cmake_host_system_information(RESULT BUILD_HOST QUERY HOSTNAME)

include(CheckSymbolExists)
check_symbol_exists(backtrace_symbols_fd "execinfo.h" HAVE_BACKTRACE_SYMBOLS_FD)

configure_file(cmake/nheko.h config/nheko.h)


#
# Declare source and header files.
#
set(SRC_FILES
	# Dialogs
	src/dialogs/CreateRoom.cpp
	src/dialogs/FallbackAuth.cpp
	src/dialogs/PreviewUploadOverlay.cpp
	src/dialogs/ReCaptcha.cpp

	# Emoji
	src/emoji/EmojiModel.cpp
	src/emoji/Provider.cpp


	# Timeline
	src/timeline/CommunitiesModel.cpp
	src/timeline/EventStore.cpp
	src/timeline/InputBar.cpp
	src/timeline/Reaction.cpp
	src/timeline/TimelineViewManager.cpp
	src/timeline/TimelineModel.cpp
	src/timeline/DelegateChooser.cpp
	src/timeline/Permissions.cpp
	src/timeline/PresenceEmitter.cpp
	src/timeline/RoomlistModel.cpp

	# UI components
	src/ui/HiddenEvents.cpp
	src/ui/MxcAnimatedImage.cpp
	src/ui/MxcMediaProxy.cpp
	src/ui/NhekoCursorShape.cpp
	src/ui/NhekoEventObserver.cpp
	src/ui/NhekoDropArea.cpp
	src/ui/NhekoGlobalObject.cpp
	src/ui/RoomSettings.cpp
	src/ui/TextField.cpp
	src/ui/Theme.cpp
	src/ui/ThemeManager.cpp
	src/ui/ToggleButton.cpp
	src/ui/UIA.cpp
	src/ui/UserProfile.cpp

	src/voip/CallDevices.cpp
	src/voip/CallManager.cpp
	src/voip/WebRTCSession.cpp

	src/encryption/DeviceVerificationFlow.cpp
	src/encryption/Olm.cpp
	src/encryption/SelfVerificationStatus.cpp
	src/encryption/VerificationManager.cpp

	# Generic notification stuff
	src/notifications/Manager.cpp

	src/AvatarProvider.cpp
	src/BlurhashProvider.cpp
	src/Cache.cpp
	src/ChatPage.cpp
	src/Clipboard.cpp
	src/ColorImageProvider.cpp
	src/CompletionProxyModel.cpp
	src/EventAccessors.cpp
	src/InviteesModel.cpp
	src/JdenticonProvider.cpp
	src/Logging.cpp
	src/LoginPage.cpp
	src/MainWindow.cpp
	src/MatrixClient.cpp
	src/MemberList.cpp
	src/MxcImageProvider.cpp
	src/ReadReceiptsModel.cpp
	src/RegisterPage.cpp
	src/SSOHandler.cpp
	src/CombinedImagePackModel.cpp
	src/SingleImagePackModel.cpp
	src/ImagePackListModel.cpp
	src/TrayIcon.cpp
	src/UserSettingsPage.cpp
	src/UsersModel.cpp
	src/RoomDirectoryModel.cpp
	src/RoomsModel.cpp
	src/Utils.cpp
	src/main.cpp

	third_party/blurhash/blurhash.cpp
	)


include(FeatureSummary)


if(USE_BUNDLED_OPENSSL)
	hunter_add_package_safe(OpenSSL)
endif()
find_package(OpenSSL 1.1.0 REQUIRED)
if(USE_BUNDLED_MTXCLIENT)
	include(FetchContent)
	FetchContent_Declare(
		MatrixClient
		GIT_REPOSITORY https://github.com/Nheko-Reborn/mtxclient.git
<<<<<<< HEAD
		GIT_TAG        b649ddbedbf5b6b8b4e841139e5e1b5b034b70d1
=======
		GIT_TAG        v0.6.2
>>>>>>> 311e1dc9
		)
	set(BUILD_LIB_EXAMPLES OFF CACHE INTERNAL "")
	set(BUILD_LIB_TESTS OFF CACHE INTERNAL "")
	FetchContent_MakeAvailable(MatrixClient)
else()
	find_package(MatrixClient 0.6.2 REQUIRED)
endif()
if(USE_BUNDLED_OLM)
	include(FetchContent)
	FetchContent_Declare(
		Olm
		GIT_REPOSITORY https://gitlab.matrix.org/matrix-org/olm.git
		GIT_TAG        3.2.8
		)
	set(OLM_TESTS OFF CACHE INTERNAL "")
	FetchContent_MakeAvailable(Olm)
else()
	find_package(Olm 3 REQUIRED)
	set_package_properties(Olm PROPERTIES
		DESCRIPTION "An implementation of the Double Ratchet cryptographic ratchet"
		URL "https://git.matrix.org/git/olm/about/"
		TYPE REQUIRED
		)
endif()
if(USE_BUNDLED_SPDLOG)
	hunter_add_package_safe(spdlog)
endif()
find_package(spdlog 1.0.0 CONFIG REQUIRED)

if(USE_BUNDLED_CMARK)
	include(FetchContent)
	FetchContent_Declare(
		cmark
		GIT_REPOSITORY https://github.com/commonmark/cmark.git
		GIT_TAG        0.30.2
		CMAKE_ARGS     "CMARK_STATIC=ON CMARK_SHARED=OFF CMARK_TESTS=OFF CMARK_TESTS=OFF"
		)
	FetchContent_MakeAvailable(cmark)
	if (MSVC)
		add_library(cmark::cmark ALIAS cmark)
	else()
		add_library(cmark::cmark ALIAS cmark_static)
	endif()
else()
	find_package(cmark REQUIRED 0.29.0)
endif()

if(USE_BUNDLED_JSON)
	hunter_add_package_safe(nlohmann_json)
endif()
find_package(nlohmann_json 3.2.0)
set_package_properties(nlohmann_json PROPERTIES
	DESCRIPTION "JSON for Modern C++, a C++11 header-only JSON class"
	URL "https://nlohmann.github.io/json/"
	TYPE REQUIRED
	)

if(USE_BUNDLED_LMDBXX)
	include(FetchContent)
	FetchContent_Declare(
		lmdbxx
		URL "https://raw.githubusercontent.com/hoytech/lmdbxx/1.0.0/lmdb++.h"
		DOWNLOAD_NO_EXTRACT TRUE
		CONFIGURE_COMMAND ""
		BUILD_COMMAND ""
		)
	FetchContent_Populate(lmdbxx)
	add_library(lmdbxx INTERFACE)
	target_include_directories(lmdbxx INTERFACE ${lmdbxx_SOURCE_DIR})
	add_library(lmdbxx::lmdbxx ALIAS lmdbxx)
else()
	if(NOT LMDBXX_INCLUDE_DIR)
		find_path(LMDBXX_INCLUDE_DIR
			NAMES lmdb++.h
			PATHS /usr/include
			/usr/local/include
			$ENV{LIB_DIR}/include
			$ENV{LIB_DIR}/include/lmdbxx)

	endif()
	add_library(lmdbxx INTERFACE)
	target_include_directories(lmdbxx INTERFACE ${LMDBXX_INCLUDE_DIR})
	add_library(lmdbxx::lmdbxx ALIAS lmdbxx)
endif()

if (VOIP)
	include(FindPkgConfig)
	pkg_check_modules(GSTREAMER REQUIRED IMPORTED_TARGET gstreamer-sdp-1.0>=1.18 gstreamer-webrtc-1.0>=1.18)
	if (SCREENSHARE_X11 AND NOT WIN32 AND NOT APPLE)
		pkg_check_modules(XCB REQUIRED IMPORTED_TARGET xcb xcb-ewmh)
	endif()
endif()

# single instance functionality
set(QAPPLICATION_CLASS QApplication CACHE STRING "Inheritance class for SingleApplication")
add_subdirectory(third_party/SingleApplication-3.3.2/)

feature_summary(WHAT ALL INCLUDE_QUIET_PACKAGES FATAL_ON_MISSING_REQUIRED_PACKAGES)

qt5_wrap_cpp(MOC_HEADERS
	# Dialogs
	src/dialogs/CreateRoom.h
	src/dialogs/FallbackAuth.h
	src/dialogs/PreviewUploadOverlay.h
	src/dialogs/ReCaptcha.h

	# Emoji
	src/emoji/EmojiModel.h
	src/emoji/Provider.h

	# Timeline
	src/timeline/CommunitiesModel.h
	src/timeline/EventStore.h
	src/timeline/InputBar.h
	src/timeline/Reaction.h
	src/timeline/TimelineViewManager.h
	src/timeline/TimelineModel.h
	src/timeline/DelegateChooser.h
	src/timeline/Permissions.h
	src/timeline/PresenceEmitter.h
	src/timeline/RoomlistModel.h

	# UI components
	src/ui/HiddenEvents.h
	src/ui/MxcAnimatedImage.h
	src/ui/MxcMediaProxy.h
	src/ui/NhekoCursorShape.h
	src/ui/NhekoEventObserver.h
	src/ui/NhekoDropArea.h
	src/ui/NhekoGlobalObject.h
	src/ui/RoomSettings.h
	src/ui/TextField.h
	src/ui/Theme.h
	src/ui/ThemeManager.h
	src/ui/ToggleButton.h
	src/ui/UIA.h
	src/ui/UserProfile.h

	src/voip/CallDevices.h
	src/voip/CallManager.h
	src/voip/WebRTCSession.h

	src/encryption/DeviceVerificationFlow.h
	src/encryption/Olm.h
	src/encryption/SelfVerificationStatus.h
	src/encryption/VerificationManager.h

	src/notifications/Manager.h

	src/AvatarProvider.h
	src/BlurhashProvider.h
	src/CacheCryptoStructs.h
	src/Cache_p.h
	src/ChatPage.h
	src/Clipboard.h
	src/CombinedImagePackModel.h
	src/CompletionProxyModel.h
	src/ImagePackListModel.h
	src/InviteesModel.h
	src/JdenticonProvider.h
	src/LoginPage.h
	src/MainWindow.h
	src/MemberList.h
	src/MxcImageProvider.h
	src/RegisterPage.h
	src/RoomsModel.h
	src/SSOHandler.h
	src/SingleImagePackModel.h
	src/TrayIcon.h
	src/UserSettingsPage.h
	src/UsersModel.h
	src/RoomDirectoryModel.h
	src/RoomsModel.h
	src/ReadReceiptsModel.h
)

#
# Bundle translations.
#
include(Translations)
set(TRANSLATION_DEPS ${LANG_QRC} ${QRC} ${QM_SRC})

if (APPLE)
	set(CMAKE_EXE_LINKER_FLAGS "${CMAKE_EXE_LINKER_FLAGS} -framework Foundation -framework Cocoa -framework UserNotifications")
	set(SRC_FILES ${SRC_FILES} src/notifications/ManagerMac.mm src/notifications/ManagerMac.cpp src/emoji/MacHelper.mm)
	if(${CMAKE_VERSION} VERSION_GREATER_EQUAL "3.16.0")
		set_source_files_properties( src/notifications/ManagerMac.mm src/emoji/MacHelper.mm PROPERTIES SKIP_PRECOMPILE_HEADERS ON)
	endif()
elseif (WIN32)
	file(DOWNLOAD
		"https://raw.githubusercontent.com/mohabouje/WinToast/41ed1c58d5dce0ee9c01dbdeac05be45358d4f57/src/wintoastlib.cpp"
		${PROJECT_SOURCE_DIR}/src/wintoastlib.cpp
		EXPECTED_HASH SHA256=1A1A7CE41C1052B12946798F4A6C67CE1FAD209C967F5ED4D720B173527E2073)

	file(DOWNLOAD
		"https://raw.githubusercontent.com/mohabouje/WinToast/41ed1c58d5dce0ee9c01dbdeac05be45358d4f57/src/wintoastlib.h"
		${PROJECT_SOURCE_DIR}/src/wintoastlib.h
		EXPECTED_HASH SHA256=b4481023c5782733795838be22bf1a75f45d87458cd4d9a5a75f664a146eea11)

	set(SRC_FILES ${SRC_FILES} src/notifications/ManagerWin.cpp src/wintoastlib.cpp)
else ()
	set(SRC_FILES ${SRC_FILES} src/notifications/ManagerLinux.cpp)
endif ()

set(NHEKO_DEPS
	${SRC_FILES}
	${UI_HEADERS}
	${MOC_HEADERS}
	${TRANSLATION_DEPS}
	${META_FILES_TO_INCLUDE})

if(ASAN)
	set(CMAKE_CXX_FLAGS "${CMAKE_CXX_FLAGS} -fsanitize=address,undefined")
endif()

if(WIN32)
	add_executable (nheko WIN32 ${OS_BUNDLE} ${NHEKO_DEPS})
	target_compile_definitions(nheko PRIVATE _WIN32_WINNT=0x0601 NOMINMAX WIN32_LEAN_AND_MEAN STRICT)
else()
	add_executable (nheko ${OS_BUNDLE} ${NHEKO_DEPS})

	if (HAVE_BACKTRACE_SYMBOLS_FD AND NOT CMAKE_BUILD_TYPE STREQUAL "Release")
		set_target_properties(nheko PROPERTIES ENABLE_EXPORTS ON)
	endif()
endif()

if(APPLE)
	target_link_libraries (nheko PRIVATE Qt5::MacExtras)
elseif(WIN32)
	target_compile_definitions(nheko PRIVATE WIN32_LEAN_AND_MEAN)
	target_link_libraries (nheko PRIVATE ${NTDLIB} Qt5::WinMain)
	if(MSVC)
		target_compile_options(nheko PUBLIC "/Zc:__cplusplus")
	endif()
else()
	target_link_libraries (nheko PRIVATE Qt5::DBus)
	if (FLATPAK)
		target_compile_definitions(nheko PRIVATE NHEKO_FLATPAK)
	endif()
endif()
target_include_directories(nheko PRIVATE src includes third_party/blurhash third_party/cpp-httplib-0.5.12)

# Fixup bundled keychain include dirs
if (USE_BUNDLED_QTKEYCHAIN)
	target_include_directories(nheko PRIVATE ${qt5keychain_SOURCE_DIR} ${qt5keychain_BINARY_DIR})
endif()

target_link_libraries(nheko PRIVATE
	MatrixClient::MatrixClient
	cmark::cmark
	spdlog::spdlog
	Qt5::Widgets
	Qt5::Svg
	Qt5::Concurrent
	Qt5::Multimedia
	Qt5::Qml
	Qt5::QuickControls2
	Qt5::QuickWidgets
	qt5keychain
	nlohmann_json::nlohmann_json
	lmdbxx::lmdbxx
	liblmdb::lmdb
	SingleApplication::SingleApplication)

if(${CMAKE_VERSION} VERSION_GREATER_EQUAL "3.16.0")
	target_precompile_headers(nheko
		PRIVATE
		<string>
		<algorithm>
		)
endif()

if (TARGET PkgConfig::GSTREAMER)
	target_link_libraries(nheko PRIVATE PkgConfig::GSTREAMER)
	target_compile_definitions(nheko PRIVATE GSTREAMER_AVAILABLE)
	if (TARGET PkgConfig::XCB)
		target_link_libraries(nheko PRIVATE PkgConfig::XCB)
		target_compile_definitions(nheko PRIVATE XCB_AVAILABLE)
	endif()
endif()

if(USE_BUNDLED_COEURL)
	include(FetchContent)
	FetchContent_Declare(
		coeurl
		GIT_REPOSITORY https://nheko.im/Nheko-Reborn/coeurl.git
		GIT_TAG        v0.1.1
		)
	FetchContent_MakeAvailable(coeurl)
	target_link_libraries(nheko PUBLIC coeurl::coeurl)
elseif(coeurl_DIR)
	find_package(coeurl CONFIG REQUIRED)
	target_link_libraries(nheko PUBLIC coeurl::coeurl)
else()
	find_package(PkgConfig REQUIRED)
	pkg_check_modules(coeurl REQUIRED IMPORTED_TARGET coeurl>=0.1.1)
	target_link_libraries(nheko PUBLIC PkgConfig::coeurl)
endif()

if(MSVC)
	target_link_libraries(nheko PRIVATE ntdll)
endif()


if(QML_DEBUGGING)
	target_compile_definitions(nheko PRIVATE QML_DEBUGGING)
endif()


if(NOT MSVC AND NOT HAIKU)
	if("${CMAKE_BUILD_TYPE}" STREQUAL "Debug" OR CI_BUILD)
		target_compile_options(nheko PRIVATE "-Werror")
	endif()
endif()

if(MAN)
	add_subdirectory(man)
endif()

set_target_properties(nheko PROPERTIES CMAKE_SKIP_INSTALL_RPATH TRUE)

if(UNIX AND NOT APPLE)
	install (TARGETS nheko RUNTIME DESTINATION "${CMAKE_INSTALL_BINDIR}")
	install (FILES "resources/nheko-16.png" DESTINATION "${CMAKE_INSTALL_DATAROOTDIR}/icons/hicolor/16x16/apps" RENAME "nheko.png")
	install (FILES "resources/nheko-32.png" DESTINATION "${CMAKE_INSTALL_DATAROOTDIR}/icons/hicolor/32x32/apps" RENAME "nheko.png")
	install (FILES "resources/nheko-48.png" DESTINATION "${CMAKE_INSTALL_DATAROOTDIR}/icons/hicolor/48x48/apps" RENAME "nheko.png")
	install (FILES "resources/nheko-64.png" DESTINATION "${CMAKE_INSTALL_DATAROOTDIR}/icons/hicolor/64x64/apps" RENAME "nheko.png")
	install (FILES "resources/nheko-128.png" DESTINATION "${CMAKE_INSTALL_DATAROOTDIR}/icons/hicolor/128x128/apps" RENAME "nheko.png")
	install (FILES "resources/nheko-256.png" DESTINATION "${CMAKE_INSTALL_DATAROOTDIR}/icons/hicolor/256x256/apps" RENAME "nheko.png")
	install (FILES "resources/nheko-512.png" DESTINATION "${CMAKE_INSTALL_DATAROOTDIR}/icons/hicolor/512x512/apps" RENAME "nheko.png")
	install (FILES "resources/nheko.svg" DESTINATION "${CMAKE_INSTALL_DATAROOTDIR}/icons/hicolor/scalable/apps" RENAME "nheko.svg")
	install (FILES "resources/nheko.desktop" DESTINATION "${CMAKE_INSTALL_DATAROOTDIR}/applications")
	install (FILES "resources/nheko.appdata.xml" DESTINATION "${CMAKE_INSTALL_DATAROOTDIR}/metainfo")

	if(NOT TARGET uninstall)
		configure_file(
			"${CMAKE_CURRENT_SOURCE_DIR}/cmake/cmake_uninstall.cmake.in"
			"${CMAKE_CURRENT_BINARY_DIR}/cmake_uninstall.cmake"
			IMMEDIATE @ONLY)
		add_custom_target(uninstall
			COMMAND ${CMAKE_COMMAND} -P ${CMAKE_CURRENT_BINARY_DIR}/cmake_uninstall.cmake)
	endif()
endif()<|MERGE_RESOLUTION|>--- conflicted
+++ resolved
@@ -405,11 +405,7 @@
 	FetchContent_Declare(
 		MatrixClient
 		GIT_REPOSITORY https://github.com/Nheko-Reborn/mtxclient.git
-<<<<<<< HEAD
 		GIT_TAG        b649ddbedbf5b6b8b4e841139e5e1b5b034b70d1
-=======
-		GIT_TAG        v0.6.2
->>>>>>> 311e1dc9
 		)
 	set(BUILD_LIB_EXAMPLES OFF CACHE INTERNAL "")
 	set(BUILD_LIB_TESTS OFF CACHE INTERNAL "")
