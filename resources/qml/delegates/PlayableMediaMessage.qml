// SPDX-FileCopyrightText: 2021 Nheko Contributors
//
// SPDX-License-Identifier: GPL-3.0-or-later

import "../"
import QtMultimedia 5.6
import QtQuick 2.12
import QtQuick.Controls 2.1
import QtQuick.Layouts 1.2
import im.nheko 1.0

ColumnLayout {
    required property double proportionalHeight
    required property int type
    required property int originalWidth
    required property string thumbnailUrl
    required property string eventId
    required property string url
    required property string body
    required property string filesize

    function durationToString(duration) {
		function maybeZeroPrepend(time) {
			return (time < 10) ? "0" + time.toString() :
				time.toString()
		}
		var totalSeconds = Math.floor(duration / 1000)
		var seconds = totalSeconds % 60
		var minutes = (Math.floor(totalSeconds / 60)) % 60
		var hours = (Math.floor(totalSeconds / (60 * 24))) % 24
		// Always show minutes and don't prepend zero into the leftmost element
		var ss = maybeZeroPrepend(seconds)
		var mm = (hours > 0) ? maybeZeroPrepend(minutes) : minutes.toString()
		var hh = hours.toString()

		if (hours < 1)
			return mm + ":" + ss
		return hh + ":" + mm + ":" + ss
	}

    id: content
    Layout.maximumWidth: parent? parent.width: undefined
    MediaPlayer {
        id: media
        // TODO: Show error in overlay or so?
        onError: console.log(errorString)
        volume: volumeSlider.desiredVolume
    }

    Connections {
        property bool mediaCached: false

        id: mediaCachedObserver
        target: room
        onMediaCached: {
            if (mxcUrl == url) {
                mediaCached = true
                media.source = "file://" + cacheUrl
                console.log("media loaded: " + mxcUrl + " at " + cacheUrl)
            }
            console.log("media cached: " + mxcUrl + " at " + cacheUrl)
        }
    }
      
    Rectangle {
        id: videoContainer
        visible: type == MtxEvent.VideoMessage
        //property double tempWidth: Math.min(parent ? parent.width : undefined, model.data.width < 1 ? 400 : /////model.data.width)
        // property double tempWidth: (model.data.width < 1) ? 400 : model.data.width
        // property double tempHeight: tempWidth * model.data.proportionalHeight
        //property double tempWidth: Math.min(parent ? parent.width : undefined, originalWidth < 1 ? 400 : originalWidth)
        property double tempWidth: Math.min(parent ? parent.width: undefined, originalWidth < 1 ? 400 : originalWidth)
        property double tempHeight: tempWidth * proportionalHeight

        property double divisor: isReply ? 4 : 2
        property bool tooHigh: tempHeight > timelineRoot.height / divisor

        Layout.maximumWidth: Layout.preferredWidth
        Layout.preferredHeight: tooHigh ? timelineRoot.height / divisor : tempHeight
        Layout.preferredWidth: tooHigh ? (timelineRoot.height / divisor) / proportionalHeight : tempWidth
        Image {
            anchors.fill: parent
            source: thumbnailUrl.replace("mxc://", "image://MxcImage/")
            asynchronous: true
            fillMode: Image.PreserveAspectFit
            // Button and window colored overlay to cache media
            Rectangle {
                // Display over video controls
                z: videoOutput.z + 1
                visible: !mediaCachedObserver.mediaCached
                anchors.fill: parent
                color: Nheko.colors.window
                opacity: 0.5
                Image {
                    property color buttonColor: (cacheVideoArea.containsMouse) ? Nheko.colors.highlight :
                        Nheko.colors.text

                    anchors.verticalCenter: parent.verticalCenter
                    anchors.horizontalCenter: parent.horizontalCenter
                    source: "image://colorimage/:/icons/icons/ui/arrow-pointing-down.png?"+buttonColor						
                }
                MouseArea {
                    id: cacheVideoArea
                    anchors.fill: parent
                    hoverEnabled: true
                    enabled: !mediaCachedObserver.mediaCached
                    onClicked: room.cacheMedia(eventId)
                }
<<<<<<< HEAD
            }
            VideoOutput {
                id: videoOutput
                clip: true
                anchors.fill: parent
                fillMode: VideoOutput.PreserveAspectFit
                source: media
                // TODO: once we can use Qt 5.12, use HoverHandler
                MouseArea {
                    id: playerMouseArea
                    // Toggle play state on clicks
                    onClicked: {
                        if (controlRect.shouldShowControls &&
                            !controlRect.contains(mapToItem(controlRect, mouseX, mouseY))) {
                                (media.playbackState == MediaPlayer.PlayingState) ?
                                    media.pause() :
                                    media.play()
=======

                Connections {
                    function onMediaCached(mxcUrl, cacheUrl) {
                        if (mxcUrl == url) {
                            media.source = cacheUrl;
                            button.state = "stopped";
                            console.log("media loaded: " + mxcUrl + " at " + cacheUrl);
>>>>>>> b73bd285
                        }
                    }
<<<<<<< HEAD
					Rectangle {
						id: controlRect
						property int controlHeight: 25
						property bool shouldShowControls: playerMouseArea.shouldShowControls ||
							volumeSliderRect.visible

						anchors.bottom: playerMouseArea.bottom
						// Window color with 128/255 alpha
						color: {
							var wc = Nheko.colors.window
							return Qt.rgba(wc.r, wc.g, wc.b, 0.5)
						}
						height: 40
						width: playerMouseArea.width
						opacity: shouldShowControls ? 1 : 0
						// Fade controls in/out
						Behavior on opacity {
							OpacityAnimator {
								duration: 100
							}
						}

						RowLayout {
							anchors.fill: parent
							width: parent.width
							// Play/pause button
							Image {
								id: playbackStateImage
								fillMode: Image.PreserveAspectFit
								Layout.preferredHeight: controlRect.controlHeight
								Layout.alignment: Qt.AlignVCenter
								property color controlColor: (playbackStateArea.containsMouse) ?
									Nheko.colors.highlight : Nheko.colors.text

								source: (media.playbackState == MediaPlayer.PlayingState) ?
									"image://colorimage/:/icons/icons/ui/pause-symbol.png?"+controlColor :
									"image://colorimage/:/icons/icons/ui/play-sign.png?"+controlColor
								MouseArea {
									id: playbackStateArea
									
									anchors.fill: parent
									hoverEnabled: true
									onClicked: {
										(media.playbackState == MediaPlayer.PlayingState) ?
											media.pause() :
											media.play()
									}
								}
							}
							Label {
								text: (!mediaCachedObserver.mediaCached) ? "-/-" :
									durationToString(media.position) + "/" + durationToString(media.duration)
							}

							Slider {
								Layout.fillWidth: true
								Layout.minimumWidth: 50
								height: controlRect.controlHeight
								value: media.position
								onMoved: media.seek(value)
								from: 0
								to: media.duration
							}
							// Volume slider activator
							Image {
								property color controlColor: (volumeImageArea.containsMouse) ?
									Nheko.colors.highlight : Nheko.colors.text

								// TODO: add icons for different volume levels
								id: volumeImage
								source: (media.volume > 0 && !media.muted) ?
									"image://colorimage/:/icons/icons/ui/volume-up.png?"+ controlColor :
									"image://colorimage/:/icons/icons/ui/volume-off-indicator.png?"+ controlColor
								Layout.rightMargin: 5
								Layout.preferredHeight: controlRect.controlHeight
								fillMode: Image.PreserveAspectFit
								MouseArea {
									id: volumeImageArea	
									anchors.fill: parent
									hoverEnabled: true
									onClicked: media.muted = !media.muted
									onExited: volumeSliderHideTimer.start()
									onPositionChanged: volumeSliderHideTimer.start()
									// For hiding volume slider after a while
									Timer {
										id: volumeSliderHideTimer
										interval: 1500
										repeat: false
										running: false
									}
								}
								Rectangle {
									id: volumeSliderRect
									opacity: (visible) ? 1 : 0
									Behavior on opacity {
										OpacityAnimator {
											duration: 100
										}
									}
									// TODO: figure out a better way to put the slider popup above controlRect
									anchors.bottom: volumeImage.top
									anchors.bottomMargin: 10
									anchors.horizontalCenter: volumeImage.horizontalCenter
									color: {
										var wc = Nheko.colors.window
										return Qt.rgba(wc.r, wc.g, wc.b, 0.5)
									}
									/* TODO: base width on the slider width (some issue with it not having a geometry
										when using the width here?) */
									width: volumeImage.width * 0.7
									radius: volumeSlider.width / 2
									height: controlRect.height * 2 //100
									visible: volumeImageArea.containsMouse ||
										volumeSliderHideTimer.running ||
										volumeSliderRectMouseArea.containsMouse
									Slider {
										// Desired value to avoid loop onMoved -> media.volume -> value -> onMoved...
										property real desiredVolume: 1
										
										// TODO: the slider is slightly off-center on the left for some reason...
										id: volumeSlider
										from: 0
										to: 1
										value: (media.muted) ? 0 :
											QtMultimedia.convertVolume(desiredVolume,
												QtMultimedia.LinearVolumeScale,
												QtMultimedia.LogarithmicVolumeScale)
										anchors.fill: parent
										anchors.bottomMargin: parent.height * 0.1
										anchors.topMargin: parent.height * 0.1
										anchors.horizontalCenter: parent.horizontalCenter
										orientation: Qt.Vertical
										onMoved: desiredVolume = QtMultimedia.convertVolume(value,
											QtMultimedia.LogarithmicVolumeScale,
											QtMultimedia.LinearVolumeScale)
										/* This would be better handled in 'media', but it has some issue with listening
											to this signal */
										onDesiredVolumeChanged: media.muted = !(desiredVolume > 0)
									}
									// Used for resetting the timer on mouse moves on volumeSliderRect
									MouseArea {
										id: volumeSliderRectMouseArea
										anchors.fill: parent
										hoverEnabled: true
										propagateComposedEvents: true
										onExited: volumeSliderHideTimer.start()

										onClicked: mouse.accepted = false
										onPressed: mouse.accepted = false
										onReleased: mouse.accepted = false
										onPressAndHold: mouse.accepted = false
										onPositionChanged: {
											mouse.accepted = false
											volumeSliderHideTimer.start()
										}
									}
								}
							}

						}
					}
                    // This breaks separation of concerns but this same thing doesn't work when called from controlRect...
                    property bool shouldShowControls: (containsMouse && controlHideTimer.running) ||
                        (media.playbackState != MediaPlayer.PlayingState) ||
                        controlRect.contains(mapToItem(controlRect, mouseX, mouseY))

                    // For hiding controls on stationary cursor
                    Timer {
                        id: controlHideTimer
                        interval: 1500 //ms
                        repeat: false
                    }
=======

                    target: room
                }

            }

            ColumnLayout {
                id: col
>>>>>>> b73bd285

                    hoverEnabled: true
                    onPositionChanged: controlHideTimer.start()

                    x: videoOutput.contentRect.x
                    y: videoOutput.contentRect.y
                    width: videoOutput.contentRect.width
                    height: videoOutput.contentRect.height
                    propagateComposedEvents: true
                }
            }
        }
    }
    // Audio player
    // TODO: share code with the video player
    Rectangle {
		id: audioControlRect
		
		visible: type != MtxEvent.VideoMessage
		property int controlHeight: 25
		Layout.preferredHeight: 40
		RowLayout {
			anchors.fill: parent
			width: parent.width
			// Play/pause button
			Image {
				id: audioPlaybackStateImage
				fillMode: Image.PreserveAspectFit
				Layout.preferredHeight: controlRect.controlHeight
				Layout.alignment: Qt.AlignVCenter
				property color controlColor: (audioPlaybackStateArea.containsMouse) ?
					Nheko.colors.highlight : Nheko.colors.text

				source: {
                    if (!mediaCachedObserver.mediaCached)
                        return "image://colorimage/:/icons/icons/ui/arrow-pointing-down.png?"+controlColor
                    return (media.playbackState == MediaPlayer.PlayingState) ?
                        "image://colorimage/:/icons/icons/ui/pause-symbol.png?"+controlColor :
                        "image://colorimage/:/icons/icons/ui/play-sign.png?"+controlColor
                }
				MouseArea {
					id: audioPlaybackStateArea
					
					anchors.fill: parent
					hoverEnabled: true
					onClicked: {
                        if (!mediaCachedObserver.mediaCached) {
                            room.cacheMedia(eventId)
                            return
                        }
						(media.playbackState == MediaPlayer.PlayingState) ?
							media.pause() :
							media.play()
					}
				}
			}
			Label {
				text: (!mediaCachedObserver.mediaCached) ? "-/-" :
					durationToString(media.position) + "/" + durationToString(media.duration)
			}

			Slider {
				Layout.fillWidth: true
				Layout.minimumWidth: 50
				height: controlRect.controlHeight
				value: media.position
				onMoved: media.seek(value)
				from: 0
				to: media.duration
			}
		}
	}
    
    Label {
        id: fileInfoLabel
        
        background: Rectangle {
            color: Nheko.colors.base
        }
		Layout.fillWidth: true
		text: body + " [" + filesize + "]"
		textFormat: Text.PlainText
		elide: Text.ElideRight
		color: Nheko.colors.text
	}
}<|MERGE_RESOLUTION|>--- conflicted
+++ resolved
@@ -52,7 +52,7 @@
 
         id: mediaCachedObserver
         target: room
-        onMediaCached: {
+        function onMediaCached(mxcUrl, cacheUrl) {
             if (mxcUrl == url) {
                 mediaCached = true
                 media.source = "file://" + cacheUrl
@@ -106,7 +106,6 @@
                     enabled: !mediaCachedObserver.mediaCached
                     onClicked: room.cacheMedia(eventId)
                 }
-<<<<<<< HEAD
             }
             VideoOutput {
                 id: videoOutput
@@ -124,18 +123,8 @@
                                 (media.playbackState == MediaPlayer.PlayingState) ?
                                     media.pause() :
                                     media.play()
-=======
-
-                Connections {
-                    function onMediaCached(mxcUrl, cacheUrl) {
-                        if (mxcUrl == url) {
-                            media.source = cacheUrl;
-                            button.state = "stopped";
-                            console.log("media loaded: " + mxcUrl + " at " + cacheUrl);
->>>>>>> b73bd285
                         }
                     }
-<<<<<<< HEAD
 					Rectangle {
 						id: controlRect
 						property int controlHeight: 25
@@ -308,16 +297,6 @@
                         interval: 1500 //ms
                         repeat: false
                     }
-=======
-
-                    target: room
-                }
-
-            }
-
-            ColumnLayout {
-                id: col
->>>>>>> b73bd285
 
                     hoverEnabled: true
                     onPositionChanged: controlHideTimer.start()
