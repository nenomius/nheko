--- conflicted
+++ resolved
@@ -19,7 +19,6 @@
     required property string body
     required property string filesize
 
-<<<<<<< HEAD
     function durationToString(duration) {
 		function maybeZeroPrepend(time) {
 			return (time < 10) ? "0" + time.toString() :
@@ -41,114 +40,16 @@
 
     id: content
     Layout.maximumWidth: parent? parent.width: undefined
-    MediaPlayer {
-        id: media
+    MxcMedia {
+        id: mxcmedia
         // TODO: Show error in overlay or so?
-        onError: console.log(errorString)
-        volume: volumeSlider.desiredVolume
-    }
-=======
-    radius: 10
-    color: Nheko.colors.alternateBase
-    height: Math.round(content.height + 24)
-    width: parent ? parent.width : undefined
-    ListView.onPooled: height = 4
-    ListView.onReused: height = Math.round(content.height + 24)
-
-    Column {
-        id: content
-
-        width: parent.width - 24
-        anchors.centerIn: parent
-
-        Rectangle {
-            id: videoContainer
-
-            property double tempWidth: Math.min(parent ? parent.width : undefined, originalWidth < 1 ? 400 : originalWidth)
-            property double tempHeight: tempWidth * proportionalHeight
-            property double divisor: isReply ? 4 : 2
-            property bool tooHigh: tempHeight > timelineView.height / divisor
-
-            visible: type == MtxEvent.VideoMessage
-            height: tooHigh ? timelineView.height / divisor : tempHeight
-            width: tooHigh ? (timelineView.height / divisor) / proportionalHeight : tempWidth
-
-            Image {
-                anchors.fill: parent
-                source: thumbnailUrl.replace("mxc://", "image://MxcImage/")
-                asynchronous: true
-                fillMode: Image.PreserveAspectFit
-
-                VideoOutput {
-                    anchors.fill: parent
-                    fillMode: VideoOutput.PreserveAspectFit
-                    flushMode: VideoOutput.FirstFrame
-                    source: mxcmedia
-                }
-
-            }
-
-        }
-
-        RowLayout {
-            width: parent.width
-
-            Text {
-                id: positionText
-
-                text: "--:--:--"
-                color: Nheko.colors.text
-            }
-
-            Slider {
-                id: progress
-
-                //indeterminate: true
-                function updatePositionTexts() {
-                    function formatTime(date) {
-                        var hh = date.getUTCHours();
-                        var mm = date.getUTCMinutes();
-                        var ss = date.getSeconds();
-                        if (hh < 10)
-                            hh = "0" + hh;
-
-                        if (mm < 10)
-                            mm = "0" + mm;
-
-                        if (ss < 10)
-                            ss = "0" + ss;
-
-                        return hh + ":" + mm + ":" + ss;
-                    }
-
-                    positionText.text = formatTime(new Date(mxcmedia.position));
-                    durationText.text = formatTime(new Date(mxcmedia.duration));
-                }
-
-                Layout.fillWidth: true
-                value: mxcmedia.position
-                from: 0
-                to: mxcmedia.duration
-                onMoved: mxcmedia.position = value
-                onValueChanged: updatePositionTexts()
-                palette: Nheko.colors
-            }
->>>>>>> e1b9a0c6
-
-    Connections {
-        property bool mediaCached: false
-
-        id: mediaCachedObserver
-        target: room
-        function onMediaCached(mxcUrl, cacheUrl) {
-            if (mxcUrl == url) {
-                mediaCached = true
-                media.source = "file://" + cacheUrl
-                console.log("media loaded: " + mxcUrl + " at " + cacheUrl)
-            }
-            console.log("media cached: " + mxcUrl + " at " + cacheUrl)
-        }
-<<<<<<< HEAD
+        onError: console.log(error)
+        roomm: room
+		onMediaStatusChanged: {
+			if (status == MxcMedia.LoadedMedia) {
+				progress.updatePositionTexts();
+			}
+		}
     }
       
     Rectangle {
@@ -176,7 +77,7 @@
             Rectangle {
                 // Display over video controls
                 z: videoOutput.z + 1
-                visible: !mediaCachedObserver.mediaCached
+                visible: !mxcmedia.loaded
                 anchors.fill: parent
                 color: Nheko.colors.window
                 opacity: 0.5
@@ -187,47 +88,13 @@
                     anchors.verticalCenter: parent.verticalCenter
                     anchors.horizontalCenter: parent.horizontalCenter
                     source: "image://colorimage/:/icons/icons/ui/arrow-pointing-down.png?"+buttonColor						
-=======
-
-        RowLayout {
-            width: parent.width
-            spacing: 15
-
-            ImageButton {
-                id: button
-
-                Layout.alignment: Qt.AlignVCenter
-                //color: Nheko.colors.window
-                //radius: 22
-                height: 32
-                width: 32
-                z: 3
-                image: ":/icons/icons/ui/arrow-pointing-down.png"
-                onClicked: {
-                    switch (button.state) {
-                    case "":
-                        mxcmedia.eventId = eventId;
-                        break;
-                    case "stopped":
-                        mxcmedia.play();
-                        console.log("play");
-                        button.state = "playing";
-                        break;
-                    case "playing":
-                        mxcmedia.pause();
-                        console.log("pause");
-                        button.state = "stopped";
-                        break;
-                    }
->>>>>>> e1b9a0c6
                 }
                 MouseArea {
                     id: cacheVideoArea
                     anchors.fill: parent
-<<<<<<< HEAD
                     hoverEnabled: true
-                    enabled: !mediaCachedObserver.mediaCached
-                    onClicked: room.cacheMedia(eventId)
+                    enabled: !mxcmedia.loaded
+                    onClicked: mxcmedia.eventId = eventId
                 }
             }
             VideoOutput {
@@ -235,7 +102,9 @@
                 clip: true
                 anchors.fill: parent
                 fillMode: VideoOutput.PreserveAspectFit
-                source: media
+                source: mxcmedia
+				flushMode: VideoOutput.FirstFrame
+
                 // TODO: once we can use Qt 5.12, use HoverHandler
                 MouseArea {
                     id: playerMouseArea
@@ -243,9 +112,9 @@
                     onClicked: {
                         if (controlRect.shouldShowControls &&
                             !controlRect.contains(mapToItem(controlRect, mouseX, mouseY))) {
-                                (media.playbackState == MediaPlayer.PlayingState) ?
-                                    media.pause() :
-                                    media.play()
+                                (mxcmedia.state == MediaPlayer.PlayingState) ?
+                                    mxcmedia.pause() :
+                                    mxcmedia.play()
                         }
                     }
 					Rectangle {
@@ -282,7 +151,7 @@
 								property color controlColor: (playbackStateArea.containsMouse) ?
 									Nheko.colors.highlight : Nheko.colors.text
 
-								source: (media.playbackState == MediaPlayer.PlayingState) ?
+								source: (mxcmedia.state == MediaPlayer.PlayingState) ?
 									"image://colorimage/:/icons/icons/ui/pause-symbol.png?"+controlColor :
 									"image://colorimage/:/icons/icons/ui/play-sign.png?"+controlColor
 								MouseArea {
@@ -291,25 +160,25 @@
 									anchors.fill: parent
 									hoverEnabled: true
 									onClicked: {
-										(media.playbackState == MediaPlayer.PlayingState) ?
-											media.pause() :
-											media.play()
+										(mxcmedia.state == MediaPlayer.PlayingState) ?
+											mxcmedia.pause() :
+											mxcmedia.play()
 									}
 								}
 							}
 							Label {
-								text: (!mediaCachedObserver.mediaCached) ? "-/-" :
-									durationToString(media.position) + "/" + durationToString(media.duration)
+								text: (!mxcmedia.loaded) ? "-/-" :
+									durationToString(mxcmedia.position) + "/" + durationToString(mxcmedia.duration)
 							}
 
 							Slider {
 								Layout.fillWidth: true
 								Layout.minimumWidth: 50
 								height: controlRect.controlHeight
-								value: media.position
-								onMoved: media.seek(value)
+								value: mxcmedia.position
+								onMoved: mxcmedia.position = value
 								from: 0
-								to: media.duration
+								to: mxcmedia.duration
 							}
 							// Volume slider activator
 							Image {
@@ -318,7 +187,7 @@
 
 								// TODO: add icons for different volume levels
 								id: volumeImage
-								source: (media.volume > 0 && !media.muted) ?
+								source: (mxcmedia.volume > 0 && !mxcmedia.muted) ?
 									"image://colorimage/:/icons/icons/ui/volume-up.png?"+ controlColor :
 									"image://colorimage/:/icons/icons/ui/volume-off-indicator.png?"+ controlColor
 								Layout.rightMargin: 5
@@ -328,7 +197,7 @@
 									id: volumeImageArea	
 									anchors.fill: parent
 									hoverEnabled: true
-									onClicked: media.muted = !media.muted
+									onClicked: mxcmedia.muted = !mxcmedia.muted
 									onExited: volumeSliderHideTimer.start()
 									onPositionChanged: volumeSliderHideTimer.start()
 									// For hiding volume slider after a while
@@ -371,7 +240,7 @@
 										id: volumeSlider
 										from: 0
 										to: 1
-										value: (media.muted) ? 0 :
+										value: (mxcmedia.muted) ? 0 :
 											QtMultimedia.convertVolume(desiredVolume,
 												QtMultimedia.LinearVolumeScale,
 												QtMultimedia.LogarithmicVolumeScale)
@@ -385,7 +254,7 @@
 											QtMultimedia.LinearVolumeScale)
 										/* This would be better handled in 'media', but it has some issue with listening
 											to this signal */
-										onDesiredVolumeChanged: media.muted = !(desiredVolume > 0)
+										onDesiredVolumeChanged: mxcmedia.muted = !(desiredVolume > 0)
 									}
 									// Used for resetting the timer on mouse moves on volumeSliderRect
 									MouseArea {
@@ -411,7 +280,7 @@
 					}
                     // This breaks separation of concerns but this same thing doesn't work when called from controlRect...
                     property bool shouldShowControls: (containsMouse && controlHideTimer.running) ||
-                        (media.playbackState != MediaPlayer.PlayingState) ||
+                        (mxcmedia.state != MediaPlayer.PlayingState) ||
                         controlRect.contains(mapToItem(controlRect, mouseX, mouseY))
 
                     // For hiding controls on stationary cursor
@@ -419,45 +288,10 @@
                         id: controlHideTimer
                         interval: 1500 //ms
                         repeat: false
-=======
-                    cursorShape: Qt.PointingHandCursor
-                }
-
-                MxcMedia {
-                    id: mxcmedia
-
-                    roomm: room
-                    onError: console.log(errorString)
-                    onMediaStatusChanged: {
-                        if (status == MxcMedia.LoadedMedia) {
-                            progress.updatePositionTexts();
-                            button.state = "stopped";
-                        }
->>>>>>> e1b9a0c6
                     }
-                    onStateChanged: {
-                        if (state == MxcMedia.StoppedState)
-                            button.state = "stopped";
-
-<<<<<<< HEAD
+
                     hoverEnabled: true
                     onPositionChanged: controlHideTimer.start()
-=======
-                    }
-                }
-
-            }
-
-            ColumnLayout {
-                id: col
-
-                Text {
-                    Layout.fillWidth: true
-                    text: body
-                    elide: Text.ElideRight
-                    color: Nheko.colors.text
-                }
->>>>>>> e1b9a0c6
 
                     x: videoOutput.contentRect.x
                     y: videoOutput.contentRect.y
@@ -489,9 +323,9 @@
 					Nheko.colors.highlight : Nheko.colors.text
 
 				source: {
-                    if (!mediaCachedObserver.mediaCached)
+                    if (!mxcmedia.loaded)
                         return "image://colorimage/:/icons/icons/ui/arrow-pointing-down.png?"+controlColor
-                    return (media.playbackState == MediaPlayer.PlayingState) ?
+                    return (mxcmedia.state == MediaPlayer.PlayingState) ?
                         "image://colorimage/:/icons/icons/ui/pause-symbol.png?"+controlColor :
                         "image://colorimage/:/icons/icons/ui/play-sign.png?"+controlColor
                 }
@@ -501,29 +335,29 @@
 					anchors.fill: parent
 					hoverEnabled: true
 					onClicked: {
-                        if (!mediaCachedObserver.mediaCached) {
-                            room.cacheMedia(eventId)
+                        if (!mxcmedia.loaded) {
+                            mxcmedia.eventId = eventId
                             return
                         }
-						(media.playbackState == MediaPlayer.PlayingState) ?
-							media.pause() :
-							media.play()
+						(mxcmedia.state == MediaPlayer.PlayingState) ?
+							mxcmedia.pause() :
+							mxcmedia.play()
 					}
 				}
 			}
 			Label {
-				text: (!mediaCachedObserver.mediaCached) ? "-/-" :
-					durationToString(media.position) + "/" + durationToString(media.duration)
+				text: (!mxcmedia.loaded) ? "-/-" :
+					durationToString(mxcmedia.position) + "/" + durationToString(mxcmedia.duration)
 			}
 
 			Slider {
 				Layout.fillWidth: true
 				Layout.minimumWidth: 50
 				height: controlRect.controlHeight
-				value: media.position
-				onMoved: media.seek(value)
+				value: mxcmedia.position
+				onMoved: mxcmedia.seek(value)
 				from: 0
-				to: media.duration
+				to: mxcmedia.duration
 			}
 		}
 	}
