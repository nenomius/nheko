--- conflicted
+++ resolved
@@ -160,7 +160,7 @@
 
 				MouseArea {
 					anchors.fill: parent
-					onClicked: timelineManager.openRoomSettings();
+					onClicked: TimelineManager.openRoomSettings();
 				}
 
 				GridLayout {
@@ -181,14 +181,14 @@
 						Layout.rowSpan: 2
 						Layout.alignment: Qt.AlignVCenter
 
-						visible: timelineManager.isNarrowView
+						visible: TimelineManager.isNarrowView
 
 						image: ":/icons/icons/ui/angle-pointing-to-left.png"
 
 						ToolTip.visible: hovered
 						ToolTip.text: qsTr("Back to room list")
 
-						onClicked: timelineManager.backToRooms()
+						onClicked: TimelineManager.backToRooms()
 					}
 
 					Avatar {
@@ -205,7 +205,7 @@
 
 						MouseArea {
 							anchors.fill: parent
-							onClicked: timelineManager.openRoomSettings();
+							onClicked: TimelineManager.openRoomSettings();
 						}
 					}
 
@@ -220,7 +220,7 @@
 
 						MouseArea {
 							anchors.fill: parent
-							onClicked: timelineManager.openRoomSettings();
+							onClicked: TimelineManager.openRoomSettings();
 						}
 					}
 					MatrixText {
@@ -252,19 +252,19 @@
 							id: roomOptionsMenu
 							MenuItem {
 								text: qsTr("Invite users")
-								onTriggered: timelineManager.openInviteUsersDialog();
+								onTriggered: TimelineManager.openInviteUsersDialog();
 							}
 							MenuItem {
 								text: qsTr("Members")
-								onTriggered: timelineManager.openMemberListDialog();
+								onTriggered: TimelineManager.openMemberListDialog();
 							}
 							MenuItem {
 								text: qsTr("Leave room")
-								onTriggered: timelineManager.openLeaveRoomDialog();
+								onTriggered: TimelineManager.openLeaveRoomDialog();
 							}
 							MenuItem {
 								text: qsTr("Settings")
-								onTriggered: timelineManager.openRoomSettings();
+								onTriggered: TimelineManager.openRoomSettings();
 							}
 						}
 					}
@@ -325,11 +325,7 @@
 
 			onCountChanged: if (atYEnd) model.currentIndex = 0 // Mark last event as read, since we are at the bottom
 
-<<<<<<< HEAD
-			property int delegateMaxWidth: (Settings.timelineMaxWidth > 100 && (parent.width - Settings.timelineMaxWidth) > 32) ? Settings.timelineMaxWidth : (parent.width - 32)
-=======
-			property int delegateMaxWidth: (settings.timelineMaxWidth > 100 && (parent.width - settings.timelineMaxWidth) > scrollbar.width*2) ? settings.timelineMaxWidth : (parent.width - scrollbar.width*2)
->>>>>>> 5e0eb945
+			property int delegateMaxWidth: (Settings.timelineMaxWidth > 100 && (parent.width - Settings.timelineMaxWidth) > scrollbar.width*2) ? Settings.timelineMaxWidth : (parent.width - scrollbar.width*2)
 
 			delegate: Item {
 				// This would normally be previousSection, but our model's order is inverted.
@@ -432,13 +428,8 @@
 
 						Label { 
 							id: userName
-<<<<<<< HEAD
-							text: chat.model.escapeEmoji(modelData.userName)
+							text: TimelineManager.escapeEmoji(modelData.userName)
 							color: TimelineManager.userColor(modelData.userId, colors.window)
-=======
-							text: timelineManager.escapeEmoji(modelData.userName)
-							color: timelineManager.userColor(modelData.userId, colors.window)
->>>>>>> 5e0eb945
 							textFormat: Text.RichText
 
 							MouseArea {
