import "./delegates"
import "./device-verification"
import "./emoji"
import "./voip"
import QtGraphicalEffects 1.0
import QtQuick 2.9
import QtQuick.Controls 2.3
import QtQuick.Layouts 1.3
import QtQuick.Window 2.2
import im.nheko 1.0
import im.nheko.EmojiModel 1.0

Page {
    id: timelineRoot

    property var colors: currentActivePalette
    property var systemInactive
    property var inactiveColors: currentInactivePalette ? currentInactivePalette : systemInactive
    property int avatarSize: 40
    property real highlightHue: colors.highlight.hslHue
    property real highlightSat: colors.highlight.hslSaturation
    property real highlightLight: colors.highlight.hslLightness

    palette: colors

    FontMetrics {
        id: fontMetrics
    }

    EmojiPicker {
        id: emojiPopup

        width: 7 * 52 + 20
        height: 6 * 52
        colors: palette

        model: EmojiProxyModel {
            category: Emoji.Category.People

            sourceModel: EmojiModel {
            }

        }

    }

    Component {
        id: userProfileComponent

        UserProfile {
        }

    }

    Component {
        id: mobileCallInviteDialog

        CallInvite {
        }

    }

    Menu {
        id: messageContextMenu

        property string eventId
        property int eventType
        property bool isEncrypted

        function show(eventId_, eventType_, isEncrypted_, showAt_, position) {
            eventId = eventId_;
            eventType = eventType_;
            isEncrypted = isEncrypted_;
            if (position)
                popup(position, showAt_);
            else
                popup(showAt_);
        }

        modal: true

        MenuItem {
            text: qsTr("React")
            onClicked: emojiPopup.show(messageContextMenu.parent, function(emoji) {
                TimelineManager.queueReactionMessage(messageContextMenu.eventId, emoji);
            })
        }

        MenuItem {
            text: qsTr("Reply")
            onClicked: TimelineManager.timeline.replyAction(messageContextMenu.eventId)
        }

        MenuItem {
            text: qsTr("Read receipts")
            onTriggered: TimelineManager.timeline.readReceiptsAction(messageContextMenu.eventId)
        }

        MenuItem {
            text: qsTr("Mark as read")
        }

        MenuItem {
            text: qsTr("View raw message")
            onTriggered: TimelineManager.timeline.viewRawMessage(messageContextMenu.eventId)
        }

        MenuItem {
            // TODO(Nico): Fix this still being iterated over, when using keyboard to select options
            visible: messageContextMenu.isEncrypted
            height: visible ? implicitHeight : 0
            text: qsTr("View decrypted raw message")
            onTriggered: TimelineManager.timeline.viewDecryptedRawMessage(messageContextMenu.eventId)
        }

        MenuItem {
            text: qsTr("Remove message")
            onTriggered: TimelineManager.timeline.redactEvent(messageContextMenu.eventId)
        }

        MenuItem {
            visible: messageContextMenu.eventType == MtxEvent.ImageMessage || messageContextMenu.eventType == MtxEvent.VideoMessage || messageContextMenu.eventType == MtxEvent.AudioMessage || messageContextMenu.eventType == MtxEvent.FileMessage || messageContextMenu.eventType == MtxEvent.Sticker
            height: visible ? implicitHeight : 0
            text: qsTr("Save as")
            onTriggered: TimelineManager.timeline.saveMedia(messageContextMenu.eventId)
        }

        MenuItem {
            visible: messageContextMenu.eventType == MtxEvent.ImageMessage || messageContextMenu.eventType == MtxEvent.VideoMessage || messageContextMenu.eventType == MtxEvent.AudioMessage || messageContextMenu.eventType == MtxEvent.FileMessage || messageContextMenu.eventType == MtxEvent.Sticker
            height: visible ? implicitHeight : 0
            text: qsTr("Open in external program")
            onTriggered: TimelineManager.timeline.openMedia(messageContextMenu.eventId)
        }

    }

    Rectangle {
        anchors.fill: parent
        color: colors.window

        Component {
            id: deviceVerificationDialog

            DeviceVerification {
            }

        }

        Connections {
            target: TimelineManager
            onNewDeviceVerificationRequest: {
                var dialog = deviceVerificationDialog.createObject(timelineRoot, {
                    "flow": flow
                });
                dialog.show();
            }
        }

        Connections {
            target: TimelineManager.timeline
            onOpenProfile: {
                var userProfile = userProfileComponent.createObject(timelineRoot, {
                    "profile": profile
                });
                userProfile.show();
            }
        }

        Connections {
            target: CallManager
            onNewInviteState: {
                if (CallManager.haveCallInvite && Settings.mobileMode) {
                    var dialog = mobileCallInviteDialog.createObject(msgView);
                    dialog.open();
                }
            }
        }

        Label {
            visible: !TimelineManager.timeline && !TimelineManager.isInitialSync
            anchors.centerIn: parent
            text: qsTr("No room open")
            font.pointSize: 24
            color: colors.text
        }

        BusyIndicator {
            visible: running
            anchors.centerIn: parent
            running: TimelineManager.isInitialSync
            height: 200
            width: 200
            z: 3
        }

        ColumnLayout {
            id: timelineLayout

            visible: TimelineManager.timeline != null
            anchors.fill: parent
            spacing: 0

            TopBar {
            }

            Rectangle {
                Layout.fillWidth: true
                height: 1
                z: 3
                color: colors.mid
            }

            Rectangle {
                id: msgView

                Layout.fillWidth: true
                Layout.fillHeight: true
                color: colors.base

                ColumnLayout {
                    anchors.fill: parent
                    spacing: 0

                    StackLayout {
                        id: stackLayout

                        currentIndex: 0

                        Connections {
                            function onActiveTimelineChanged() {
                                stackLayout.currentIndex = 0;
                            }

                            target: TimelineManager
                        }

                        MessageView {
                            Layout.fillWidth: true
                            Layout.fillHeight: true
                        }

                        Loader {
                            source: CallManager.isOnCall && CallManager.isVideo ? "voip/VideoCall.qml" : ""
                            onLoaded: TimelineManager.setVideoCallItem()
                        }

                    }

                    TypingIndicator {
                    }

                }

            }

            CallInviteBar {
                id: callInviteBar

                Layout.fillWidth: true
                z: 3
            }

            ActiveCallBar {
                Layout.fillWidth: true
                z: 3
            }

            Rectangle {
                Layout.fillWidth: true
                z: 3
                height: 1
                color: colors.mid
            }

            ReplyPopup {
            }

            MessageInput {
            }

            NhekoDropArea {
                anchors.fill: parent
                roomid: TimelineManager.timeline ? TimelineManager.timeline.roomId() : ""
            }
        }
<<<<<<< HEAD

        PrivacyScreen {
            visible: Settings.privacyScreen
            screenTimeout: Settings.privacyScreenTimeout
            timelineRoot: timelineRoot
        }

=======
>>>>>>> 82e80d46
    }

    systemInactive: SystemPalette {
        colorGroup: SystemPalette.Disabled
    }

}<|MERGE_RESOLUTION|>--- conflicted
+++ resolved
@@ -283,7 +283,6 @@
                 roomid: TimelineManager.timeline ? TimelineManager.timeline.roomId() : ""
             }
         }
-<<<<<<< HEAD
 
         PrivacyScreen {
             visible: Settings.privacyScreen
@@ -291,8 +290,6 @@
             timelineRoot: timelineRoot
         }
 
-=======
->>>>>>> 82e80d46
     }
 
     systemInactive: SystemPalette {
