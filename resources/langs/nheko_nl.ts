<?xml version="1.0" encoding="utf-8"?>
<!DOCTYPE TS>
<TS version="2.1" language="nl_NL">
<context>
    <name>ActiveCallBar</name>
    <message>
        <location filename="../qml/voip/ActiveCallBar.qml" line="+106"/>
        <source>Calling...</source>
        <translation>Bellen...</translation>
    </message>
    <message>
        <location line="+10"/>
        <location line="+10"/>
        <source>Connecting...</source>
        <translation>Verbinden...</translation>
    </message>
    <message>
        <location line="+67"/>
        <source>You are screen sharing</source>
        <translation>Scherm wordt gedeeld</translation>
    </message>
    <message>
        <location line="+17"/>
        <source>Hide/Show Picture-in-Picture</source>
        <translation>Toon/verberg miniatuur</translation>
    </message>
    <message>
        <location line="+13"/>
        <source>Unmute Mic</source>
        <translation>Microfoon aanzetten</translation>
    </message>
    <message>
        <location line="+0"/>
        <source>Mute Mic</source>
        <translation>Microfoon dempen</translation>
    </message>
</context>
<context>
    <name>AwaitingVerificationConfirmation</name>
    <message>
        <location filename="../qml/device-verification/AwaitingVerificationConfirmation.qml" line="+12"/>
        <source>Awaiting Confirmation</source>
        <translation>Wachten op bevestiging</translation>
    </message>
    <message>
        <location line="+12"/>
        <source>Waiting for other side to complete verification.</source>
        <translation>Wachten op de andere kant om verificatie te voltooien.</translation>
    </message>
    <message>
        <location line="+13"/>
        <source>Cancel</source>
        <translation>Annuleren</translation>
    </message>
</context>
<context>
    <name>CallInvite</name>
    <message>
        <location filename="../qml/voip/CallInvite.qml" line="+71"/>
        <source>Video Call</source>
        <translation>Video oproep</translation>
    </message>
    <message>
        <location line="+0"/>
        <source>Voice Call</source>
        <translation>Audio oproep</translation>
    </message>
    <message>
        <location line="+62"/>
        <source>No microphone found.</source>
        <translation>Geen microfoon gevonden.</translation>
    </message>
</context>
<context>
    <name>CallInviteBar</name>
    <message>
        <location filename="../qml/voip/CallInviteBar.qml" line="+64"/>
        <source>Video Call</source>
        <translation>Video oproep</translation>
    </message>
    <message>
        <location line="+0"/>
        <source>Voice Call</source>
        <translation>Audio oproep</translation>
    </message>
    <message>
        <location line="+16"/>
        <source>Devices</source>
        <translation>Apparaten</translation>
    </message>
    <message>
        <location line="+10"/>
        <source>Accept</source>
        <translation>Aanvaarden</translation>
    </message>
    <message>
        <location line="+12"/>
        <source>Unknown microphone: %1</source>
        <translation>Onbekende microfoon: %1</translation>
    </message>
    <message>
        <location line="+8"/>
        <source>Unknown camera: %1</source>
        <translation>Onbekende camera: %1</translation>
    </message>
    <message>
        <location line="+13"/>
        <source>Decline</source>
        <translation>Afwijzen</translation>
    </message>
    <message>
        <location line="-28"/>
        <source>No microphone found.</source>
        <translation>Geen microfoon gevonden.</translation>
    </message>
</context>
<context>
    <name>CallManager</name>
    <message>
        <location filename="../../src/CallManager.cpp" line="+521"/>
        <source>Entire screen</source>
        <translation>Gehele scherm</translation>
    </message>
</context>
<context>
    <name>ChatPage</name>
    <message>
        <location filename="../../src/ChatPage.cpp" line="+128"/>
        <source>Failed to invite user: %1</source>
        <translation>Gebruiker uitnodigen mislukt: %1</translation>
    </message>
    <message>
        <location line="+4"/>
        <location line="+683"/>
        <source>Invited user: %1</source>
        <translation>Gebruiker uitgenodigd: %1</translation>
    </message>
    <message>
        <location line="-461"/>
        <source>Migrating the cache to the current version failed. This can have different reasons. Please open an issue and try to use an older version in the mean time. Alternatively you can try deleting the cache manually.</source>
        <translation>Het migreren can de cache naar de huidige versie is mislukt. Dit kan verscheidene redenen hebben. Maak a.u.b een issue aan en probeer in de tussentijd een oudere versie. Je kan ook proberen de cache handmatig te verwijderen.</translation>
    </message>
    <message>
        <location line="+364"/>
        <source>Confirm join</source>
        <translation>Bevestig deelname</translation>
    </message>
    <message>
        <location line="+1"/>
        <source>Do you really want to join %1?</source>
        <translation>Weet je zeker dat je %1 wil binnen gaan?</translation>
    </message>
    <message>
        <location line="+44"/>
        <source>Room %1 created.</source>
        <translation>Kamer %1 gemaakt.</translation>
    </message>
    <message>
        <location line="+35"/>
        <location line="+403"/>
        <source>Confirm invite</source>
        <translation>Bevestig uitnodiging</translation>
    </message>
    <message>
        <location line="-402"/>
        <source>Do you really want to invite %1 (%2)?</source>
        <translation>Weet je zeker dat je %1 (%2) wil uitnodigen?</translation>
    </message>
    <message>
        <location line="+11"/>
        <source>Failed to invite %1 to %2: %3</source>
        <translation>Uitnodigen van %1 naar %2 mislukt: %3</translation>
    </message>
    <message>
        <location line="+15"/>
        <source>Confirm kick</source>
        <translation>Bevestig verwijdering</translation>
    </message>
    <message>
        <location line="+1"/>
        <source>Do you really want to kick %1 (%2)?</source>
        <translation>Weet je zeker dat je %1 (%2) uit de kamer wil verwijderen?</translation>
    </message>
    <message>
        <location line="+16"/>
        <source>Kicked user: %1</source>
        <translation>Uit kamer verwijderde gebruiker: %1</translation>
    </message>
    <message>
        <location line="+10"/>
        <source>Confirm ban</source>
        <translation>Bevestig verbannen</translation>
    </message>
    <message>
        <location line="+1"/>
        <source>Do you really want to ban %1 (%2)?</source>
        <translation>Weet je zeker dat je gebruiker %1 (%2) wil verbannen?</translation>
    </message>
    <message>
        <location line="+11"/>
        <source>Failed to ban %1 in %2: %3</source>
        <translation>Verbannen van %1 uit %2 mislukt: %3</translation>
    </message>
    <message>
        <location line="+5"/>
        <source>Banned user: %1</source>
        <translation>Verbannen gebruiker: %1</translation>
    </message>
    <message>
        <location line="+10"/>
        <source>Confirm unban</source>
        <translation>Bevestig ongedaan maken verbanning</translation>
    </message>
    <message>
        <location line="+1"/>
        <source>Do you really want to unban %1 (%2)?</source>
        <translation>Weet je zeker dat je %1 (%2) opnieuw wil toelaten?</translation>
    </message>
    <message>
        <location line="+11"/>
        <source>Failed to unban %1 in %2: %3</source>
        <translation>Opnieuw toelaten van %1 in %2 mislukt: %3</translation>
    </message>
    <message>
        <location line="+5"/>
        <source>Unbanned user: %1</source>
        <translation>Toegelaten gebruiker: %1</translation>
    </message>
    <message>
        <location line="+306"/>
        <source>Do you really want to start a private chat with %1?</source>
        <translation>Weet je zeker dat je een privé chat wil beginnen met %1?</translation>
    </message>
    <message>
        <location line="-849"/>
        <source>Cache migration failed!</source>
        <translation>Migreren van de cache is mislukt!</translation>
    </message>
    <message>
        <location line="+13"/>
        <source>Incompatible cache version</source>
        <translation>Incompatibele cacheversie</translation>
    </message>
    <message>
        <location line="+1"/>
        <source>The cache on your disk is newer than this version of Nheko supports. Please update or clear your cache.</source>
        <translation>De opgeslagen cache is nieuwer dan deze versie van Nheko ondersteunt. Update Nheko, of verwijder je cache.</translation>
    </message>
    <message>
        <location line="+49"/>
        <source>Failed to restore OLM account. Please login again.</source>
        <translation>Herstellen van OLM account mislukt. Log a.u.b. opnieuw in.</translation>
    </message>
    <message>
        <location line="+4"/>
        <location line="+4"/>
        <location line="+4"/>
        <source>Failed to restore save data. Please login again.</source>
        <translation>Opgeslagen gegevens herstellen mislukt. Log a.u.b. opnieuw in.</translation>
    </message>
    <message>
        <location line="+96"/>
        <source>Failed to setup encryption keys. Server response: %1 %2. Please try again later.</source>
        <translation>Instellen van de versleuteling is mislukt. Bericht van server: %1 %2. Probeer het a.u.b. later nog eens.</translation>
    </message>
    <message>
        <location line="+34"/>
        <location line="+117"/>
        <source>Please try to login again: %1</source>
        <translation>Probeer a.u.b. opnieuw in te loggen: %1</translation>
    </message>
    <message>
        <location line="+51"/>
        <source>Failed to join room: %1</source>
        <translation>Kamer binnengaan mislukt: %1</translation>
    </message>
    <message>
        <location line="+5"/>
        <source>You joined the room</source>
        <translation>Je bent de kamer binnengegaan.</translation>
    </message>
    <message>
        <location line="+6"/>
        <source>Failed to remove invite: %1</source>
        <translation>Uitnodiging verwijderen mislukt: %1</translation>
    </message>
    <message>
        <location line="+21"/>
        <source>Room creation failed: %1</source>
        <translation>Kamer aanmaken mislukt: %1</translation>
    </message>
    <message>
        <location line="+19"/>
        <source>Failed to leave room: %1</source>
        <translation>Kamer verlaten mislukt: %1</translation>
    </message>
    <message>
        <location line="+60"/>
        <source>Failed to kick %1 from %2: %3</source>
        <translation>Kon %1 niet verwijderen uit %2: %3</translation>
    </message>
</context>
<context>
    <name>CommunitiesList</name>
    <message>
        <location filename="../qml/CommunitiesList.qml" line="+44"/>
        <source>Hide rooms with this tag or from this space by default.</source>
        <translation>Verberg standaard kamers met deze markering of uit deze groep.</translation>
    </message>
</context>
<context>
    <name>CommunitiesModel</name>
    <message>
        <location filename="../../src/timeline/CommunitiesModel.cpp" line="+37"/>
        <source>All rooms</source>
        <translation>Alle kamers</translation>
    </message>
    <message>
        <location line="+2"/>
        <source>Shows all rooms without filtering.</source>
        <translation>Laat alles kamers zien zonder filters.</translation>
    </message>
    <message>
        <location line="+30"/>
        <source>Favourites</source>
        <translation>Favorieten</translation>
    </message>
    <message>
        <location line="+2"/>
        <source>Rooms you have favourited.</source>
        <translation>Je favoriete kamers.</translation>
    </message>
    <message>
        <location line="+7"/>
        <source>Low Priority</source>
        <translation>Lage prioriteit</translation>
    </message>
    <message>
        <location line="+2"/>
        <source>Rooms with low priority.</source>
        <translation>Kamers met lage prioriteit.</translation>
    </message>
    <message>
        <location line="+7"/>
        <source>Server Notices</source>
        <translation>Serverberichten</translation>
    </message>
    <message>
        <location line="+2"/>
        <source>Messages from your server or administrator.</source>
        <translation>Berichten van je server of beheerder.</translation>
    </message>
</context>
<context>
    <name>CrossSigningSecrets</name>
    <message>
        <location filename="../../src/ChatPage.cpp" line="+299"/>
        <source>Decrypt secrets</source>
        <translation>Ontsleutel geheimen</translation>
    </message>
    <message>
        <location line="+2"/>
        <source>Enter your recovery key or passphrase to decrypt your secrets:</source>
        <translation>Voer je herstelsleutel of wachtwoordzin in om je geheimen te ontsleutelen:</translation>
    </message>
    <message>
        <location line="+3"/>
        <source>Enter your recovery key or passphrase called %1 to decrypt your secrets:</source>
        <translation>Voer je herstelsleutel of wachtwoordzin in met de naam %1 om je geheimen te ontsleutelen:</translation>
    </message>
    <message>
        <location line="+24"/>
        <source>Decryption failed</source>
        <translation>Ontsleutelen mislukt</translation>
    </message>
    <message>
        <location line="+1"/>
        <source>Failed to decrypt secrets with the provided recovery key or passphrase</source>
        <translation>Geheimen konden niet worden ontsleuteld met de gegeven herstelsleutel of wachtwoordzin</translation>
    </message>
</context>
<context>
    <name>DigitVerification</name>
    <message>
        <location filename="../qml/device-verification/DigitVerification.qml" line="+11"/>
        <source>Verification Code</source>
        <translation>Verificatiecode</translation>
    </message>
    <message>
        <location line="+10"/>
        <source>Please verify the following digits. You should see the same numbers on both sides. If they differ, please press &apos;They do not match!&apos; to abort verification!</source>
        <translation>Controleer de volgende getallen.  Je zou dezelfde getallen moeten zien aan beide kanten.  Druk als ze verschillen op &apos;Ze komen niet overeen!&apos; om de verificatie te annuleren!</translation>
    </message>
    <message>
        <location line="+31"/>
        <source>They do not match!</source>
        <translation>Ze komen niet overeen!</translation>
    </message>
    <message>
        <location line="+13"/>
        <source>They match!</source>
        <translation>Ze zijn gelijk!</translation>
    </message>
</context>
<context>
    <name>EditModal</name>
    <message>
        <location filename="../../src/ui/RoomSettings.cpp" line="+42"/>
        <source>Apply</source>
        <translation>Toepassen</translation>
    </message>
    <message>
        <location line="+1"/>
        <source>Cancel</source>
        <translation>Annuleren</translation>
    </message>
    <message>
        <location line="+10"/>
        <source>Name</source>
        <translation>Naam</translation>
    </message>
    <message>
        <location line="+2"/>
        <source>Topic</source>
        <translation>Onderwerp</translation>
    </message>
</context>
<context>
    <name>EmojiPicker</name>
    <message>
        <location filename="../qml/emoji/EmojiPicker.qml" line="+68"/>
        <source>Search</source>
        <translation>Zoeken</translation>
    </message>
    <message>
        <location line="+187"/>
        <source>People</source>
        <translation>Mensen</translation>
    </message>
    <message>
        <location line="+2"/>
        <source>Nature</source>
        <translation>Natuur</translation>
    </message>
    <message>
        <location line="+2"/>
        <source>Food</source>
        <translation>Eten</translation>
    </message>
    <message>
        <location line="+2"/>
        <source>Activity</source>
        <translation>Activiteiten</translation>
    </message>
    <message>
        <location line="+2"/>
        <source>Travel</source>
        <translation>Reizen</translation>
    </message>
    <message>
        <location line="+2"/>
        <source>Objects</source>
        <translation>Objecten</translation>
    </message>
    <message>
        <location line="+2"/>
        <source>Symbols</source>
        <translation>Symbolen</translation>
    </message>
    <message>
        <location line="+2"/>
        <source>Flags</source>
        <translation>Vlaggen</translation>
    </message>
</context>
<context>
    <name>EmojiVerification</name>
    <message>
        <location filename="../qml/device-verification/EmojiVerification.qml" line="+11"/>
        <source>Verification Code</source>
        <translation>Verificatiecode</translation>
    </message>
    <message>
        <location line="+10"/>
        <source>Please verify the following emoji. You should see the same emoji on both sides. If they differ, please press &apos;They do not match!&apos; to abort verification!</source>
        <translation>Vergelijk de volgende emoji. Je zou dezelfde moeten zien aan beide kanten. Als ze verschillen, druk dan op &apos;Ze komen niet overeen!&apos; om de verificatie te annuleren!</translation>
    </message>
    <message>
        <location line="+376"/>
        <source>They do not match!</source>
        <translation>Ze komen niet overeen!</translation>
    </message>
    <message>
        <location line="+13"/>
        <source>They match!</source>
        <translation>Ze zijn gelijk!</translation>
    </message>
</context>
<context>
    <name>Encrypted</name>
    <message>
        <location filename="../qml/delegates/Encrypted.qml" line="+22"/>
        <source>There is no key to unlock this message. We requested the key automatically, but you can try requesting it again if you are impatient.</source>
        <translation>Er is geen sleutel om dit bericht te ontsleutelen. We hebben de sleutel aangevraagd, maar je kan het opnieuw proberen als je ongeduldig bent.</translation>
    </message>
    <message>
        <location line="+2"/>
        <source>This message couldn&apos;t be decrypted, because we only have a key for newer messages. You can try requesting access to this message.</source>
        <translation>Het bericht kon niet worden ontsleuteld, omdat we alleen een sleutel hebben voor nieuwere berichten. Je kan proberen toegang tot dit bericht aan te vragen.</translation>
    </message>
    <message>
        <location line="+2"/>
        <source>There was an internal error reading the decryption key from the database.</source>
        <translation>Er was een interne fout bij het lezen van de sleutel uit de database.</translation>
    </message>
    <message>
        <location line="+2"/>
        <source>There was an error decrypting this message.</source>
        <translation>Er was een fout bij het ontsleutelen van dit bericht.</translation>
    </message>
    <message>
        <location line="+2"/>
        <source>The message couldn&apos;t be parsed.</source>
        <translation>Het bericht kon niet worden verwerkt.</translation>
    </message>
    <message>
        <location line="+2"/>
        <source>The encryption key was reused! Someone is possibly trying to insert false messages into this chat!</source>
        <translation>De versleuteling was herbruikt! Wellicht probeert iemand vervalsde berichten in dit gesprek te injecteren!</translation>
    </message>
    <message>
        <location line="+2"/>
        <source>Unknown decryption error</source>
        <translation>Onbekende ontsleutelingsfout</translation>
    </message>
    <message>
        <location line="+10"/>
        <source>Request key</source>
        <translation>Vraag sleutel aan</translation>
    </message>
</context>
<context>
    <name>EncryptionIndicator</name>
    <message>
        <location filename="../qml/EncryptionIndicator.qml" line="+34"/>
        <source>This message is not encrypted!</source>
        <translation>Dit bericht is niet versleuteld!</translation>
    </message>
    <message>
        <location line="+4"/>
        <source>Encrypted by a verified device</source>
        <translation>Versleuteld door een geverifieerd apparaat</translation>
    </message>
    <message>
        <location line="+2"/>
        <source>Encrypted by an unverified device, but you have trusted that user so far.</source>
        <translation>Versleuteld door een ongeverifieerd apparaat, maar je hebt de gebruiker tot nu toe vertrouwd.</translation>
    </message>
    <message>
        <location line="+2"/>
        <source>Encrypted by an unverified device or the key is from an untrusted source like the key backup.</source>
        <translation>Versleuteld door een ongeverifieerd apparaat of de sleutel komt van een niet te vertrouwen bron zoals een reservesleutel.</translation>
    </message>
</context>
<context>
    <name>Failed</name>
    <message>
        <location filename="../qml/device-verification/Failed.qml" line="+11"/>
        <source>Verification failed</source>
        <translation>Verificatie mislukt</translation>
    </message>
    <message>
        <location line="+15"/>
        <source>Other client does not support our verification protocol.</source>
        <translation>De andere kant ondersteunt ons verificatieprotocol niet.</translation>
    </message>
    <message>
        <location line="+4"/>
        <source>Key mismatch detected!</source>
        <translation>Verschil in sleutels gedetecteerd!</translation>
    </message>
    <message>
        <location line="+2"/>
        <location line="+4"/>
        <source>Device verification timed out.</source>
        <translation>Apparaatverificatie is verlopen.</translation>
    </message>
    <message>
        <location line="-2"/>
        <source>Other party canceled the verification.</source>
        <translation>De andere kant heeft de verificatie geannuleerd.</translation>
    </message>
    <message>
        <location line="+18"/>
        <source>Close</source>
        <translation>Sluiten</translation>
    </message>
</context>
<context>
    <name>ForwardCompleter</name>
    <message>
        <location filename="../qml/ForwardCompleter.qml" line="+44"/>
        <source>Forward Message</source>
        <translation>Bericht doorsturen</translation>
    </message>
</context>
<context>
    <name>ImagePackEditorDialog</name>
    <message>
        <location filename="../qml/dialogs/ImagePackEditorDialog.qml" line="+24"/>
        <source>Editing image pack</source>
        <translation>Afbeeldingspakket aanpassen</translation>
    </message>
    <message>
        <location line="+62"/>
        <source>Add images</source>
        <translation>Afbeeldingen toevoegen</translation>
    </message>
    <message>
        <location line="+7"/>
        <source>Stickers (*.png *.webp *.gif)</source>
        <translation>Stickers (*.png *.webp *.gif)</translation>
    </message>
    <message>
        <location line="+60"/>
        <source>State key</source>
        <translation>Staatsleutel</translation>
    </message>
    <message>
        <location line="+11"/>
        <source>Packname</source>
        <translation>Afbeeldingspakketnaam</translation>
    </message>
    <message>
        <location line="+10"/>
        <source>Attribution</source>
        <translation>Bronvermelding</translation>
    </message>
    <message>
        <location line="+10"/>
        <location line="+65"/>
        <source>Use as Emoji</source>
        <translation>Gebruik als emoji</translation>
    </message>
    <message>
        <location line="-55"/>
        <location line="+65"/>
        <source>Use as Sticker</source>
        <translation>Gebruik als sticker</translation>
    </message>
    <message>
        <location line="-30"/>
        <source>Shortcode</source>
        <translation>Shortcode</translation>
    </message>
    <message>
        <location line="+10"/>
        <source>Body</source>
        <translation>Tekstinhoud</translation>
    </message>
    <message>
        <location line="+30"/>
        <source>Remove from pack</source>
        <translation>Verwijder uit afbeeldingspakket</translation>
    </message>
    <message>
        <location line="+4"/>
        <source>Remove</source>
        <translation>Verwijder</translation>
    </message>
    <message>
        <location line="+26"/>
        <source>Cancel</source>
        <translation>Annuleren</translation>
    </message>
    <message>
        <location line="+6"/>
        <source>Save</source>
        <translation>Opslaan</translation>
    </message>
</context>
<context>
    <name>ImagePackSettingsDialog</name>
    <message>
        <location filename="../qml/dialogs/ImagePackSettingsDialog.qml" line="+22"/>
        <source>Image pack settings</source>
        <translation>Afbeeldingspakketinstellingen</translation>
    </message>
    <message>
        <location line="+54"/>
        <source>Create account pack</source>
        <translation>Maak pakket voor je eigen account aan</translation>
    </message>
    <message>
        <location line="+12"/>
        <source>New room pack</source>
        <translation>Nieuw afbeeldingspakket voor kamer</translation>
    </message>
    <message>
        <location line="+20"/>
        <source>Private pack</source>
        <translation>Privé afbeeldingspakket</translation>
    </message>
    <message>
        <location line="+2"/>
        <source>Pack from this room</source>
        <translation>Afbeeldingspakket uit deze kamer</translation>
    </message>
    <message>
        <location line="+2"/>
        <source>Globally enabled pack</source>
        <translation>Globaal geactiveerd afbeeldingspakket</translation>
    </message>
    <message>
        <location line="+63"/>
        <source>Enable globally</source>
        <translation>Globaal activeren</translation>
    </message>
    <message>
        <location line="+4"/>
        <source>Enables this pack to be used in all rooms</source>
        <translation>Activeert dit afbeeldingspakket voor gebruik in alle kamers</translation>
    </message>
    <message>
        <location line="+10"/>
        <source>Edit</source>
        <translation>Bewerken</translation>
    </message>
    <message>
        <location line="+64"/>
        <source>Close</source>
        <translation>Sluiten</translation>
    </message>
</context>
<context>
    <name>InputBar</name>
    <message>
        <location filename="../../src/timeline/InputBar.cpp" line="+267"/>
        <source>Select a file</source>
        <translation>Selecteer een bestand</translation>
    </message>
    <message>
        <location line="+0"/>
        <source>All Files (*)</source>
        <translation>Alle bestanden (*)</translation>
    </message>
    <message>
        <location line="+449"/>
        <source>Failed to upload media. Please try again.</source>
        <translation>Het is niet is gelukt om de media te versturen. Probeer het a.u.b. opnieuw.</translation>
    </message>
</context>
<context>
    <name>InviteDialog</name>
    <message>
        <location filename="../qml/InviteDialog.qml" line="+32"/>
        <source>Invite users to %1</source>
        <translation>Nodig gebruikers uit naar %1</translation>
    </message>
    <message>
        <location line="+24"/>
        <source>User ID to invite</source>
        <translation>Gebruikers ID om uit te nodigen</translation>
    </message>
    <message>
        <location line="+14"/>
        <source>@joe:matrix.org</source>
        <comment>Example user id. The name &apos;joe&apos; can be localized however you want.</comment>
        <translation>@jan:matrix.org</translation>
    </message>
    <message>
        <location line="+17"/>
        <source>Add</source>
        <translation>Toevoegen</translation>
    </message>
    <message>
        <location line="+58"/>
        <source>Invite</source>
        <translation>Uitnodigen</translation>
    </message>
    <message>
        <location line="+7"/>
        <source>Cancel</source>
        <translation>Annuleren</translation>
    </message>
</context>
<context>
    <name>LoginPage</name>
    <message>
        <location filename="../../src/LoginPage.cpp" line="+81"/>
        <source>Matrix ID</source>
        <translation>Matrix ID</translation>
    </message>
    <message>
        <location line="+2"/>
        <source>e.g @joe:matrix.org</source>
        <translation>bijv. @jan:matrix.org</translation>
    </message>
    <message>
        <location line="+2"/>
        <source>Your login name. A mxid should start with @ followed by the user id. After the user id you need to include your server name after a :.
You can also put your homeserver address there, if your server doesn&apos;t support .well-known lookup.
Example: @user:server.my
If Nheko fails to discover your homeserver, it will show you a field to enter the server manually.</source>
        <translation>Je inlognaam. Een mxid begint met @ gevolgd door de gebruikersnaam. Daarachter komt een dubbele punt (:) en de servernaam.
Je kan ook het adres van je thuisserver daar invoeren, als die geen .well-known ondersteund.
Voorbeeld: @gebruiker:mijnserver.nl
Als Nheko je thuisserver niet kan vinden, zal er een veld verschijnen om de server handmatig in te voeren.</translation>
    </message>
    <message>
        <location line="+25"/>
        <source>Password</source>
        <translation>Wachtwoord</translation>
    </message>
    <message>
        <location line="+2"/>
        <source>Your password.</source>
        <translation>Je wachtwoord.</translation>
    </message>
    <message>
        <location line="+3"/>
        <source>Device name</source>
        <translation>Apparaatnaam</translation>
    </message>
    <message>
        <location line="+2"/>
        <source>A name for this device, which will be shown to others, when verifying your devices. If none is provided a default is used.</source>
        <translation>Een naam voor dit apparaat, welke zichtbaar zal zijn voor anderen als ze je apparaten verifiëren. Als niets is ingevuld zal er een standaardnaam worden gebruikt.</translation>
    </message>
    <message>
        <location line="+4"/>
        <source>Homeserver address</source>
        <translation>Thuisserveradres</translation>
    </message>
    <message>
        <location line="+1"/>
        <source>server.my:8787</source>
        <translation>mijnserver.nl:8787</translation>
    </message>
    <message>
        <location line="+1"/>
        <source>The address that can be used to contact you homeservers client API.
Example: https://server.my:8787</source>
        <translation>Het adres dat gebruikt kan worden om contact te zoeken met je thuisserver&apos;s gebruikers API.
Voorbeeld: https://mijnserver.nl:8787</translation>
    </message>
    <message>
        <location line="+19"/>
        <source>LOGIN</source>
        <translation>INLOGGEN</translation>
    </message>
    <message>
        <location line="+84"/>
        <location line="+11"/>
        <location line="+157"/>
        <location line="+11"/>
        <source>You have entered an invalid Matrix ID  e.g @joe:matrix.org</source>
        <translation>Je hebt een ongeldige Matrix ID ingevuld. Correct voorbeeld: @jan:matrix.org</translation>
    </message>
    <message>
        <location line="-131"/>
        <source>Autodiscovery failed. Received malformed response.</source>
        <translation>Automatische herkenning mislukt. Ongeldig antwoord ontvangen.</translation>
    </message>
    <message>
        <location line="+6"/>
        <source>Autodiscovery failed. Unknown error when requesting .well-known.</source>
        <translation>Automatische herkenning mislukt. Onbekende fout tijdens het opvragen van .well-known.</translation>
    </message>
    <message>
        <location line="+24"/>
        <source>The required endpoints were not found. Possibly not a Matrix server.</source>
        <translation>De vereiste aanspreekpunten werden niet gevonden. Mogelijk geen Matrix server.</translation>
    </message>
    <message>
        <location line="+6"/>
        <source>Received malformed response. Make sure the homeserver domain is valid.</source>
        <translation>Ongeldig antwoord ontvangen. Zorg dat de thuisserver geldig is.</translation>
    </message>
    <message>
        <location line="+5"/>
        <source>An unknown error occured. Make sure the homeserver domain is valid.</source>
        <translation>Een onbekende fout trad op. Zorg dat de thuisserver geldig is.</translation>
    </message>
    <message>
        <location line="-168"/>
        <source>SSO LOGIN</source>
        <translation>SSO INLOGGEN</translation>
    </message>
    <message>
        <location line="+264"/>
        <source>Empty password</source>
        <translation>Leeg wachtwoord</translation>
    </message>
    <message>
        <location line="+57"/>
        <source>SSO login failed</source>
        <translation>SSO inloggen mislukt</translation>
    </message>
</context>
<context>
    <name>MessageDelegate</name>
    <message>
        <location filename="../qml/delegates/MessageDelegate.qml" line="+174"/>
        <location line="+9"/>
        <source>removed</source>
        <translation>verwijderd</translation>
    </message>
    <message>
        <location line="+9"/>
        <source>Encryption enabled</source>
        <translation>Versleuteling geactiveerd</translation>
    </message>
    <message>
        <location line="+22"/>
        <source>room name changed to: %1</source>
        <translation>kamernaam veranderd in: %1</translation>
    </message>
    <message>
        <location line="+0"/>
        <source>removed room name</source>
        <translation>kamernaam verwijderd</translation>
    </message>
    <message>
        <location line="+12"/>
        <source>topic changed to: %1</source>
        <translation>onderwerp aangepast naar: %1</translation>
    </message>
    <message>
        <location line="+0"/>
        <source>removed topic</source>
        <translation>onderwerp verwijderd</translation>
    </message>
    <message>
        <location line="+12"/>
        <source>%1 changed the room avatar</source>
        <translation>%1 heeft de kameravatar veranderd</translation>
    </message>
    <message>
        <location line="+12"/>
        <source>%1 created and configured room: %2</source>
        <translation>%1 maakte en configureerde de kamer: %2</translation>
    </message>
    <message>
        <location line="+15"/>
        <source>%1 placed a voice call.</source>
        <translation>%1 plaatste een spraakoproep.</translation>
    </message>
    <message>
        <location line="+2"/>
        <source>%1 placed a video call.</source>
        <translation>%1 plaatste een video oproep.</translation>
    </message>
    <message>
        <location line="+2"/>
        <source>%1 placed a call.</source>
        <translation>%1 plaatste een oproep.</translation>
    </message>
    <message>
        <location line="+14"/>
        <source>%1 answered the call.</source>
        <translation>%1 beantwoordde de oproep.</translation>
    </message>
    <message>
        <location line="+12"/>
        <source>%1 ended the call.</source>
        <translation>%1 beëindigde de oproep.</translation>
    </message>
    <message>
        <location line="+12"/>
        <source>Negotiating call...</source>
        <translation>Onderhandelen oproep…</translation>
    </message>
    <message>
        <location line="+70"/>
        <source>Allow them in</source>
        <translation>Binnenlaten</translation>
    </message>
</context>
<context>
    <name>MessageInput</name>
    <message>
        <location filename="../qml/MessageInput.qml" line="+44"/>
        <source>Hang up</source>
        <translation>Ophangen</translation>
    </message>
    <message>
        <location line="+0"/>
        <source>Place a call</source>
        <translation>Plaats een oproep</translation>
    </message>
    <message>
        <location line="+25"/>
        <source>Send a file</source>
        <translation>Verstuur een bestand</translation>
    </message>
    <message>
        <location line="+50"/>
        <source>Write a message...</source>
        <translation>Typ een bericht…</translation>
    </message>
    <message>
        <location line="+234"/>
        <source>Stickers</source>
        <translation>Stickers</translation>
    </message>
    <message>
        <location line="+24"/>
        <source>Emoji</source>
        <translation>Emoji</translation>
    </message>
    <message>
        <location line="+16"/>
        <source>Send</source>
        <translation>Verstuur</translation>
    </message>
    <message>
        <location line="+11"/>
        <source>You don&apos;t have permission to send messages in this room</source>
        <translation>Je hebt geen toestemming om berichten te versturen in deze kamer</translation>
    </message>
</context>
<context>
    <name>MessageView</name>
    <message>
        <location filename="../qml/MessageView.qml" line="+86"/>
        <source>Edit</source>
        <translation>Bewerken</translation>
    </message>
    <message>
        <location line="+16"/>
        <source>React</source>
        <translation>Reageren</translation>
    </message>
    <message>
        <location line="+16"/>
        <source>Reply</source>
        <translation>Beantwoorden</translation>
    </message>
    <message>
        <location line="+11"/>
        <source>Options</source>
        <translation>Opties</translation>
    </message>
    <message>
        <location line="+421"/>
        <location line="+118"/>
        <source>&amp;Copy</source>
        <translation>&amp;Kopiëren</translation>
    </message>
    <message>
        <location line="-111"/>
        <location line="+118"/>
        <source>Copy &amp;link location</source>
        <translation>Kopieer &amp;link</translation>
    </message>
    <message>
        <location line="-110"/>
        <source>Re&amp;act</source>
        <translation>Re&amp;ageren</translation>
    </message>
    <message>
        <location line="+8"/>
        <source>Repl&amp;y</source>
        <translation>Beantwoo&amp;rden</translation>
    </message>
    <message>
        <location line="+7"/>
        <source>&amp;Edit</source>
        <translation>B&amp;ewerken</translation>
    </message>
    <message>
        <location line="+5"/>
        <source>Read receip&amp;ts</source>
        <translation>Leesbeves&amp;tigingen</translation>
    </message>
    <message>
        <location line="+6"/>
        <source>&amp;Forward</source>
        <translation>&amp;Doorsturen</translation>
    </message>
    <message>
        <location line="+9"/>
        <source>&amp;Mark as read</source>
        <translation>Gelezen &amp;markeren</translation>
    </message>
    <message>
        <location line="+4"/>
        <source>View raw message</source>
        <translation>Ruw bericht bekijken</translation>
    </message>
    <message>
        <location line="+8"/>
        <source>View decrypted raw message</source>
        <translation>Ontsleuteld ruw bericht bekijken</translation>
    </message>
    <message>
        <location line="+6"/>
        <source>Remo&amp;ve message</source>
        <translation>&amp;Verwijder bericht</translation>
    </message>
    <message>
        <location line="+7"/>
        <source>&amp;Save as</source>
        <translation>Op&amp;slaan als</translation>
    </message>
    <message>
        <location line="+7"/>
        <source>&amp;Open in external program</source>
        <translation>In extern programma &amp;openen</translation>
    </message>
    <message>
        <location line="+7"/>
        <source>Copy link to eve&amp;nt</source>
        <translation>Kopieer link naar gebeurte&amp;nis</translation>
    </message>
    <message>
        <location line="+43"/>
<<<<<<< HEAD
        <source>&amp;Go to quoted message</source>
        <translation type="unfinished"></translation>
=======
        <source>&amp;Go to reply</source>
        <translation>&amp;Ga naar citaat</translation>
>>>>>>> d49fbae9
    </message>
</context>
<context>
    <name>NewVerificationRequest</name>
    <message>
        <location filename="../qml/device-verification/NewVerificationRequest.qml" line="+11"/>
        <source>Send Verification Request</source>
        <translation>Verstuur verificatieverzoek</translation>
    </message>
    <message>
        <location line="+0"/>
        <source>Received Verification Request</source>
        <translation>Ontvangen verificatieverzoek</translation>
    </message>
    <message>
        <location line="+15"/>
        <source>To allow other users to see, which of your devices actually belong to you, you can verify them. This also allows key backup to work automatically. Verify %1 now?</source>
        <translation>Om andere gebruikers te laten weten welke apparaten echt van jou zijn, kan je ze verifiëren. Dit zorgt ook dat reservesleutels automatisch werken. Nu %1 verifiëren?</translation>
    </message>
    <message>
        <location line="+2"/>
        <source>To ensure that no malicious user can eavesdrop on your encrypted communications you can verify the other party.</source>
        <translation>Om zeker te zijn dat niemand meeleest met je versleutelde gesprek kan je de andere kant verifiëren.</translation>
    </message>
    <message>
        <location line="+3"/>
        <source>%1 has requested to verify their device %2.</source>
        <translation>%1 heeft verzocht om hun apparaat %2 te verifiëren.</translation>
    </message>
    <message>
        <location line="+2"/>
        <source>%1 using the device %2 has requested to be verified.</source>
        <translation>%1, gebruikmakend van apparaat %2 heeft verzocht om verificatie.</translation>
    </message>
    <message>
        <location line="+2"/>
        <source>Your device (%1) has requested to be verified.</source>
        <translation>Je apparaat (%1) heeft verzocht om verificatie.</translation>
    </message>
    <message>
        <location line="+10"/>
        <source>Cancel</source>
        <translation>Annuleren</translation>
    </message>
    <message>
        <location line="+0"/>
        <source>Deny</source>
        <translation>Weigeren</translation>
    </message>
    <message>
        <location line="+13"/>
        <source>Start verification</source>
        <translation>Begin verificatie</translation>
    </message>
    <message>
        <location line="+0"/>
        <source>Accept</source>
        <translation>Accepteren</translation>
    </message>
</context>
<context>
    <name>NotificationWarning</name>
    <message>
        <location filename="../qml/NotificationWarning.qml" line="+32"/>
        <source>You will be pinging the whole room</source>
        <translation>Je gaat een melding versturen naar de hele kamer</translation>
    </message>
</context>
<context>
    <name>NotificationsManager</name>
    <message>
        <location filename="../../src/notifications/Manager.cpp" line="+22"/>
        <location filename="../../src/notifications/ManagerMac.cpp" line="+44"/>
        <location filename="../../src/notifications/ManagerWin.cpp" line="+78"/>
        <source>%1 sent an encrypted message</source>
        <translation>%1 stuurde een versleuteld bericht</translation>
    </message>
    <message>
        <location line="+4"/>
        <source>* %1 %2</source>
        <comment>Format an emote message in a notification, %1 is the sender, %2 the message</comment>
        <translation>* %1 %2</translation>
    </message>
    <message>
        <location line="+5"/>
        <source>%1 replied: %2</source>
        <comment>Format a reply in a notification. %1 is the sender, %2 the message</comment>
        <translation>%1 antwoordde: %2</translation>
    </message>
    <message>
        <location line="+4"/>
        <source>%1: %2</source>
        <comment>Format a normal message in a notification. %1 is the sender, %2 the message</comment>
        <translation>%1: %2</translation>
    </message>
    <message>
        <location filename="../../src/notifications/ManagerMac.cpp" line="-1"/>
        <location filename="../../src/notifications/ManagerWin.cpp" line="-1"/>
        <source>%1 replied with an encrypted message</source>
        <translation>%1 antwoordde met een versleuteld bericht</translation>
    </message>
    <message>
        <location line="+6"/>
        <source>%1 replied to a message</source>
        <translation>%1 antwoordde op een bericht</translation>
    </message>
    <message>
        <location line="+0"/>
        <source>%1 sent a message</source>
        <translation>%1 stuurde een bericht</translation>
    </message>
</context>
<context>
    <name>PlaceCall</name>
    <message>
        <location filename="../qml/voip/PlaceCall.qml" line="+48"/>
        <source>Place a call to %1?</source>
        <translation>Bel %1?</translation>
    </message>
    <message>
        <location line="+16"/>
        <source>No microphone found.</source>
        <translation>Geen microfoon gevonden.</translation>
    </message>
    <message>
        <location line="+22"/>
        <source>Voice</source>
        <translation>Spraak</translation>
    </message>
    <message>
        <location line="+13"/>
        <source>Video</source>
        <translation>Video</translation>
    </message>
    <message>
        <location line="+14"/>
        <source>Screen</source>
        <translation>Scherm</translation>
    </message>
    <message>
        <location line="+10"/>
        <source>Cancel</source>
        <translation>Annuleren</translation>
    </message>
</context>
<context>
    <name>Placeholder</name>
    <message>
        <location filename="../qml/delegates/Placeholder.qml" line="+11"/>
        <source>unimplemented event: </source>
        <translation>Niet geïmplementeerd evenement: </translation>
    </message>
</context>
<context>
    <name>QCoreApplication</name>
    <message>
        <location filename="../../src/main.cpp" line="+199"/>
        <source>Create a unique profile, which allows you to log into several accounts at the same time and start multiple instances of nheko.</source>
        <translation>Creëer een uniek profiel, waardoor je op meerdere accounts tegelijk kan inloggen, en meerdere kopieën van Nheko tegelijk kan starten.</translation>
    </message>
    <message>
        <location line="+2"/>
        <source>profile</source>
        <translation>profiel</translation>
    </message>
    <message>
        <location line="+1"/>
        <source>profile name</source>
        <translation>profielnaam</translation>
    </message>
</context>
<context>
    <name>ReadReceipts</name>
    <message>
        <location filename="../qml/ReadReceipts.qml" line="+40"/>
        <source>Read receipts</source>
        <translation>Leesbevestigingen</translation>
    </message>
</context>
<context>
    <name>ReadReceiptsModel</name>
    <message>
        <location filename="../../src/ReadReceiptsModel.cpp" line="+111"/>
        <source>Yesterday, %1</source>
        <translation>Gisteren, %1</translation>
    </message>
</context>
<context>
    <name>RegisterPage</name>
    <message>
        <location filename="../../src/RegisterPage.cpp" line="+80"/>
        <source>Username</source>
        <translation>Gebruikersnaam</translation>
    </message>
    <message>
        <location line="+2"/>
        <location line="+150"/>
        <source>The username must not be empty, and must contain only the characters a-z, 0-9, ., _, =, -, and /.</source>
        <translation>De gebruikersnaam mag niet leeg zijn, en mag alleen de volgende tekens bevatten: a-z, 0-9, ., _, =, -, en /.</translation>
    </message>
    <message>
        <location line="-146"/>
        <source>Password</source>
        <translation>Wachtwoord</translation>
    </message>
    <message>
        <location line="+3"/>
        <source>Please choose a secure password. The exact requirements for password strength may depend on your server.</source>
        <translation>Kies a.u.b. een veilig wachtwoord. De exacte vereisten voor een wachtwoord kunnen per server verschillen.</translation>
    </message>
    <message>
        <location line="+4"/>
        <source>Password confirmation</source>
        <translation>Wachtwoord bevestigen</translation>
    </message>
    <message>
        <location line="+4"/>
        <source>Homeserver</source>
        <translation>Thuisserver</translation>
    </message>
    <message>
        <location line="+3"/>
        <source>A server that allows registration. Since matrix is decentralized, you need to first find a server you can register on or host your own.</source>
        <translation>Een server die registratie toestaat. Omdat Matrix gedecentraliseerd is, moet je eerst zelf een server vinden om je op te registeren, of je eigen server hosten.</translation>
    </message>
    <message>
        <location line="+35"/>
        <source>REGISTER</source>
        <translation>REGISTREREN</translation>
    </message>
    <message>
        <location line="+322"/>
        <source>No supported registration flows!</source>
        <translation>Geen ondersteunde registratiestromingen!</translation>
    </message>
    <message>
        <location line="+32"/>
        <source>Registration token</source>
        <translation>Registratieteken</translation>
    </message>
    <message>
        <location line="+1"/>
        <source>Please enter a valid registration token.</source>
        <translation>Voer a.u.b een geldig registratieteken in.</translation>
    </message>
    <message>
        <location line="-175"/>
        <source>Autodiscovery failed. Received malformed response.</source>
        <translation>Automatische herkenning mislukt. Onjuist gevormd antwoord ontvangen.</translation>
    </message>
    <message>
        <location line="+6"/>
        <source>Autodiscovery failed. Unknown error when requesting .well-known.</source>
        <translation>Automatische herkenning mislukt. Onbekende fout bij opvragen van .well-known.</translation>
    </message>
    <message>
        <location line="+26"/>
        <source>The required endpoints were not found. Possibly not a Matrix server.</source>
        <translation>De vereiste aanspreekpunten konden niet worden gevonden. Mogelijk geen Matrix server.</translation>
    </message>
    <message>
        <location line="+7"/>
        <source>Received malformed response. Make sure the homeserver domain is valid.</source>
        <translation>Onjuist gevormd antwoord ontvangen. Zorg dat de thuisserver geldig is.</translation>
    </message>
    <message>
        <location line="+5"/>
        <source>An unknown error occured. Make sure the homeserver domain is valid.</source>
        <translation>Een onbekende fout trad op. Zorg dat de thuisserver geldig is.</translation>
    </message>
    <message>
        <location line="-119"/>
        <source>Password is not long enough (min 8 chars)</source>
        <translation>Het wachtwoord is niet lang genoeg (minimaal 8 tekens)</translation>
    </message>
    <message>
        <location line="+11"/>
        <source>Passwords don&apos;t match</source>
        <translation>De wachtwoorden komen niet overeen</translation>
    </message>
    <message>
        <location line="+11"/>
        <source>Invalid server name</source>
        <translation>Ongeldige servernaam</translation>
    </message>
</context>
<context>
    <name>ReplyPopup</name>
    <message>
        <location filename="../qml/ReplyPopup.qml" line="+63"/>
        <source>Close</source>
        <translation>Sluiten</translation>
    </message>
    <message>
        <location line="+13"/>
        <source>Cancel edit</source>
        <translation>Bewerken annuleren</translation>
    </message>
</context>
<context>
    <name>RoomDirectory</name>
    <message>
        <location filename="../qml/RoomDirectory.qml" line="+24"/>
        <source>Explore Public Rooms</source>
        <translation>Verken openbare kamers</translation>
    </message>
    <message>
        <location line="+166"/>
        <source>Search for public rooms</source>
        <translation>Zoek naar openbare kamers</translation>
    </message>
</context>
<context>
    <name>RoomInfo</name>
    <message>
        <location filename="../../src/Cache.cpp" line="+4542"/>
        <source>no version stored</source>
        <translation>geen versie opgeslagen</translation>
    </message>
</context>
<context>
    <name>RoomList</name>
    <message>
        <location filename="../qml/RoomList.qml" line="+67"/>
        <source>New tag</source>
        <translation>Nieuwe markering</translation>
    </message>
    <message>
        <location line="+1"/>
        <source>Enter the tag you want to use:</source>
        <translation>Voer de markering in die je wil gebruiken:</translation>
    </message>
    <message>
        <location line="+9"/>
        <source>Leave Room</source>
        <translation>Verlaat kamer</translation>
    </message>
    <message>
        <location line="+1"/>
        <source>Are you sure you want to leave this room?</source>
        <translation>Weet je zeker dat je de kamer wil verlaten?</translation>
    </message>
    <message>
        <location line="+7"/>
        <source>Leave room</source>
        <translation>Kamer verlaten</translation>
    </message>
    <message>
        <location line="+5"/>
        <source>Tag room as:</source>
        <translation>Markeer kamer als:</translation>
    </message>
    <message>
        <location line="+14"/>
        <source>Favourite</source>
        <translation>Favoriet</translation>
    </message>
    <message>
        <location line="+2"/>
        <source>Low priority</source>
        <translation>Lage prioriteit</translation>
    </message>
    <message>
        <location line="+2"/>
        <source>Server notice</source>
        <translation>Serverbericht</translation>
    </message>
    <message>
        <location line="+13"/>
        <source>Create new tag...</source>
        <translation>Maak nieuwe markering...</translation>
    </message>
    <message>
        <location line="+280"/>
        <source>Status Message</source>
        <translation>Statusbericht</translation>
    </message>
    <message>
        <location line="+1"/>
        <source>Enter your status message:</source>
        <translation>Voer je statusbericht in:</translation>
    </message>
    <message>
        <location line="+10"/>
        <source>Profile settings</source>
        <translation>Profielinstellingen</translation>
    </message>
    <message>
        <location line="+5"/>
        <source>Set status message</source>
        <translation>Stel statusbericht in</translation>
    </message>
    <message>
        <location line="+80"/>
        <source>Logout</source>
        <translation>Uitloggen</translation>
    </message>
    <message>
        <location line="+46"/>
        <source>Start a new chat</source>
        <translation>Nieuwe chat beginnen</translation>
    </message>
    <message>
        <location line="+8"/>
        <source>Join a room</source>
        <translation>Kamer binnengaan</translation>
    </message>
    <message>
        <location line="+5"/>
        <source>Create a new room</source>
        <translation>Nieuwe kamer aanmaken</translation>
    </message>
    <message>
        <location line="+16"/>
        <source>Room directory</source>
        <translation>Kamerlijst</translation>
    </message>
    <message>
        <location line="+16"/>
        <source>User settings</source>
        <translation>Gebruikersinstellingen</translation>
    </message>
</context>
<context>
    <name>RoomMembers</name>
    <message>
        <location filename="../qml/RoomMembers.qml" line="+18"/>
        <source>Members of %1</source>
        <translation>Deelnemers in %1</translation>
    </message>
    <message numerus="yes">
        <location line="+32"/>
        <source>%n people in %1</source>
        <comment>Summary above list of members</comment>
        <translation>
            <numerusform>%n persoon in %1</numerusform>
            <numerusform>%n personen in %1</numerusform>
        </translation>
    </message>
    <message>
        <location line="+10"/>
        <source>Invite more people</source>
        <translation>Nodig meer mensen uit</translation>
    </message>
    <message>
        <location line="+76"/>
        <source>This room is not encrypted!</source>
        <translation>Deze kamer is niet versleuteld!</translation>
    </message>
    <message>
        <location line="+4"/>
        <source>This user is verified.</source>
        <translation>Deze gebruiker is geverifieerd.</translation>
    </message>
    <message>
        <location line="+2"/>
        <source>This user isn&apos;t verified, but is still using the same master key from the first time you met.</source>
        <translation>Deze gebruiker is niet geverifieerd, maar gebruikt nog dezelfde hoofdsleutel als de eerste keer.</translation>
    </message>
    <message>
        <location line="+2"/>
        <source>This user has unverified devices!</source>
        <translation>Deze gebruiker heeft ongeverifieerde apparaten!</translation>
    </message>
</context>
<context>
    <name>RoomSettings</name>
    <message>
        <location filename="../qml/RoomSettings.qml" line="+25"/>
        <source>Room Settings</source>
        <translation>Kamerinstellingen</translation>
    </message>
    <message>
        <location line="+80"/>
        <source>%1 member(s)</source>
        <translation>%1 deelnemer(s)</translation>
    </message>
    <message>
        <location line="+55"/>
        <source>SETTINGS</source>
        <translation>INSTELLINGEN</translation>
    </message>
    <message>
        <location line="+9"/>
        <source>Notifications</source>
        <translation>Meldingen</translation>
    </message>
    <message>
        <location line="+5"/>
        <source>Muted</source>
        <translation>Gedempt</translation>
    </message>
    <message>
        <location line="+0"/>
        <source>Mentions only</source>
        <translation>Alleen vermeldingen</translation>
    </message>
    <message>
        <location line="+0"/>
        <source>All messages</source>
        <translation>Alle berichten</translation>
    </message>
    <message>
        <location line="+9"/>
        <source>Room access</source>
        <translation>Kamertoegang</translation>
    </message>
    <message>
        <location line="+7"/>
        <source>Anyone and guests</source>
        <translation>Iedereen (inclusief gasten)</translation>
    </message>
    <message>
        <location line="+0"/>
        <source>Anyone</source>
        <translation>Iedereen</translation>
    </message>
    <message>
        <location line="+0"/>
        <source>Invited users</source>
        <translation>Uitgenodigde gebruikers</translation>
    </message>
    <message>
        <location line="+2"/>
        <source>By knocking</source>
        <translation>Door aan te kloppen</translation>
    </message>
    <message>
        <location line="+3"/>
        <source>Restricted by membership in other rooms</source>
        <translation>Beperkt door deelname aan andere kamers</translation>
    </message>
    <message>
        <location line="+12"/>
        <source>Encryption</source>
        <translation>Versleuteling</translation>
    </message>
    <message>
        <location line="+20"/>
        <source>End-to-End Encryption</source>
        <translation>Eind-tot-eind versleuteling</translation>
    </message>
    <message>
        <location line="+1"/>
        <source>Encryption is currently experimental and things might break unexpectedly. &lt;br&gt;
                            Please take note that it can&apos;t be disabled afterwards.</source>
        <translation>Versleuteling is momenteel experimenteel en dingen kunnen onverwacht stuk gaan.&lt;br&gt;Let op: versleuteling kan achteraf niet uitgeschakeld worden.</translation>
    </message>
    <message>
        <location line="+16"/>
        <source>Sticker &amp; Emote Settings</source>
        <translation>Sticker &amp; Emoji instellingen</translation>
    </message>
    <message>
        <location line="+4"/>
        <source>Change</source>
        <translation>Bewerken</translation>
    </message>
    <message>
        <location line="+1"/>
        <source>Change what packs are enabled, remove packs or create new ones</source>
        <translation>Verander welke afbeeldingspakketten zijn ingeschakeld, verwijder ze of voeg nieuwe toe</translation>
    </message>
    <message>
        <location line="+16"/>
        <source>INFO</source>
        <translation>INFO</translation>
    </message>
    <message>
        <location line="+9"/>
        <source>Internal ID</source>
        <translation>Interne ID</translation>
    </message>
    <message>
        <location line="+10"/>
        <source>Room Version</source>
        <translation>Kamerversie</translation>
    </message>
    <message>
        <location filename="../../src/ui/RoomSettings.cpp" line="+259"/>
        <source>Failed to enable encryption: %1</source>
        <translation>Versleuteling kon niet worden ingeschakeld: %1</translation>
    </message>
    <message>
        <location line="+252"/>
        <source>Select an avatar</source>
        <translation>Kies een avatar</translation>
    </message>
    <message>
        <location line="+0"/>
        <source>All Files (*)</source>
        <translation>Alle bestanden (*)</translation>
    </message>
    <message>
        <location line="+12"/>
        <source>The selected file is not an image</source>
        <translation>Het gekozen bestand is geen afbeelding</translation>
    </message>
    <message>
        <location line="+5"/>
        <source>Error while reading file: %1</source>
        <translation>Fout bij lezen van bestand: %1</translation>
    </message>
    <message>
        <location line="+34"/>
        <location line="+20"/>
        <source>Failed to upload image: %s</source>
        <translation>Uploaden van afbeelding mislukt: %1</translation>
    </message>
</context>
<context>
    <name>RoomlistModel</name>
    <message>
        <location filename="../../src/timeline/RoomlistModel.cpp" line="+143"/>
        <source>Pending invite.</source>
        <translation>Wachtende uitnodiging.</translation>
    </message>
    <message>
        <location line="+30"/>
        <source>Previewing this room</source>
        <translation>Voorbeeld van deze kamer</translation>
    </message>
    <message>
        <location line="+34"/>
        <source>No preview available</source>
        <translation>Geen voorbeeld beschikbaar</translation>
    </message>
</context>
<context>
    <name>ScreenShare</name>
    <message>
        <location filename="../qml/voip/ScreenShare.qml" line="+30"/>
        <source>Share desktop with %1?</source>
        <translation>Scherm delen met %1?</translation>
    </message>
    <message>
        <location line="+11"/>
        <source>Window:</source>
        <translation>Scherm:</translation>
    </message>
    <message>
        <location line="+20"/>
        <source>Frame rate:</source>
        <translation>Verversingssnelheid:</translation>
    </message>
    <message>
        <location line="+19"/>
        <source>Include your camera picture-in-picture</source>
        <translation>Laat eigen cameraminiatuur zien</translation>
    </message>
    <message>
        <location line="+12"/>
        <source>Request remote camera</source>
        <translation>Verzoek om camera van de andere kant</translation>
    </message>
    <message>
        <location line="+1"/>
        <location line="+9"/>
        <source>View your callee&apos;s camera like a regular video call</source>
        <translation>Bekijk de camera van degene die belt zoals bij een regulier videogesprek</translation>
    </message>
    <message>
        <location line="+5"/>
        <source>Hide mouse cursor</source>
        <translation>Verstop muiscursor</translation>
    </message>
    <message>
        <location line="+20"/>
        <source>Share</source>
        <translation>Delen</translation>
    </message>
    <message>
        <location line="+19"/>
        <source>Preview</source>
        <translation>Voorbeeld</translation>
    </message>
    <message>
        <location line="+7"/>
        <source>Cancel</source>
        <translation>Annuleren</translation>
    </message>
</context>
<context>
    <name>SecretStorage</name>
    <message>
        <location filename="../../src/Cache.cpp" line="-3776"/>
        <source>Failed to connect to secret storage</source>
        <translation>Verbinden met geheimopslag mislukt</translation>
    </message>
    <message>
        <location line="+1"/>
        <source>Nheko could not connect to the secure storage to save encryption secrets to. This can have multiple reasons. Check if your D-Bus service is running and you have configured a service like KWallet, Gnome Secrets or the equivalent for your platform. If you are having trouble, feel free to open an issue here: https://github.com/Nheko-Reborn/nheko/issues</source>
        <translation>Nheko kon niet verbinden met de geheimopslag om sleutels in te bewaren. Dit kan verscheidene redenen hebben. Controleer of je D-Bus service draait en of je een service zoals KWallet, Gnome Secrets of een dergelijk equivalent voor je platform hebt ingesteld. Als je problemen ondervindt kan je ook altijd hier een issue openen: https://github.com/Nheko-Reborn/nheko/issues</translation>
    </message>
</context>
<context>
    <name>SingleImagePackModel</name>
    <message>
        <location filename="../../src/SingleImagePackModel.cpp" line="+261"/>
        <location line="+25"/>
        <source>Failed to update image pack: %1</source>
        <translation>Kon afbeeldingspakket niet updaten: %1</translation>
    </message>
    <message>
        <location line="-12"/>
        <source>Failed to delete old image pack: %1</source>
        <translation>Kon oud afbeeldingspakket niet verwijderen: %1</translation>
    </message>
    <message>
        <location line="+27"/>
        <source>Failed to open image: %1</source>
        <translation>Kon afbeelding niet openen: %1</translation>
    </message>
    <message>
        <location line="+31"/>
        <source>Failed to upload image: %1</source>
        <translation>Kon afbeelding niet uploaden: %1</translation>
    </message>
</context>
<context>
    <name>StatusIndicator</name>
    <message>
        <location filename="../qml/StatusIndicator.qml" line="+24"/>
        <source>Failed</source>
        <translation>Mislukt</translation>
    </message>
    <message>
        <location line="+2"/>
        <source>Sent</source>
        <translation>Verstuurd</translation>
    </message>
    <message>
        <location line="+2"/>
        <source>Received</source>
        <translation>Ontvangen</translation>
    </message>
    <message>
        <location line="+2"/>
        <source>Read</source>
        <translation>Gelezen</translation>
    </message>
</context>
<context>
    <name>StickerPicker</name>
    <message>
        <location filename="../qml/emoji/StickerPicker.qml" line="+70"/>
        <source>Search</source>
        <translation>Zoeken</translation>
    </message>
</context>
<context>
    <name>Success</name>
    <message>
        <location filename="../qml/device-verification/Success.qml" line="+11"/>
        <source>Successful Verification</source>
        <translation>Succesvolle verificatie</translation>
    </message>
    <message>
        <location line="+12"/>
        <source>Verification successful! Both sides verified their devices!</source>
        <translation>Verificatie gelukt!  Beide kanten hebben hun apparaat geverifieerd!</translation>
    </message>
    <message>
        <location line="+12"/>
        <source>Close</source>
        <translation>Sluiten</translation>
    </message>
</context>
<context>
    <name>TimelineModel</name>
    <message>
        <location filename="../../src/timeline/TimelineModel.cpp" line="+1120"/>
        <source>Message redaction failed: %1</source>
        <translation>Bericht intrekken mislukt: %1</translation>
    </message>
    <message>
        <location line="+73"/>
        <location line="+5"/>
        <source>Failed to encrypt event, sending aborted!</source>
        <translation>Kon evenement niet versleutelen, versturen geannuleerd!</translation>
    </message>
    <message>
        <location line="+173"/>
        <source>Save image</source>
        <translation>Afbeelding opslaan</translation>
    </message>
    <message>
        <location line="+2"/>
        <source>Save video</source>
        <translation>Video opslaan</translation>
    </message>
    <message>
        <location line="+2"/>
        <source>Save audio</source>
        <translation>Audio opslaan</translation>
    </message>
    <message>
        <location line="+2"/>
        <source>Save file</source>
        <translation>Bestand opslaan</translation>
    </message>
    <message numerus="yes">
        <location line="+239"/>
        <source>%1 and %2 are typing.</source>
        <comment>Multiple users are typing. First argument is a comma separated list of potentially multiple users. Second argument is the last user of that list. (If only one user is typing, %1 is empty. You should still use it in your string though to silence Qt warnings.)</comment>
        <translation>
            <numerusform>%1%2 is aan het typen.</numerusform>
            <numerusform>%1 en %2 zijn aan het typen.</numerusform>
        </translation>
    </message>
    <message>
        <location line="+68"/>
        <source>%1 opened the room to the public.</source>
        <translation>%1 maakte de kamer openbaar.</translation>
    </message>
    <message>
        <location line="+2"/>
        <source>%1 made this room require and invitation to join.</source>
        <translation>%1 maakte deze kamer uitnodiging-vereist.</translation>
    </message>
    <message>
        <location line="+2"/>
        <source>%1 allowed to join this room by knocking.</source>
        <translation>%1 maakte deze kamer aanklopbaar.</translation>
    </message>
    <message>
        <location line="+7"/>
        <source>%1 allowed members of the following rooms to automatically join this room: %2</source>
        <translation>%1 stond toe dat deelnemers aan de volgende kamers automatisch mogen deelnemen: %2</translation>
    </message>
    <message>
        <location line="+27"/>
        <source>%1 made the room open to guests.</source>
        <translation>%1 maakte de kamer openbaar voor gasten.</translation>
    </message>
    <message>
        <location line="+2"/>
        <source>%1 has closed the room to guest access.</source>
        <translation>%1 maakte de kamer gesloten voor gasten.</translation>
    </message>
    <message>
        <location line="+23"/>
        <source>%1 made the room history world readable. Events may be now read by non-joined people.</source>
        <translation>%1 maakte de kamergeschiedenis openbaar. Niet-deelnemers kunnen nu de kamer inzien.</translation>
    </message>
    <message>
        <location line="+4"/>
        <source>%1 set the room history visible to members from this point on.</source>
        <translation>%1 maakte de kamergeschiedenis deelname-vereist.</translation>
    </message>
    <message>
        <location line="+3"/>
        <source>%1 set the room history visible to members since they were invited.</source>
        <translation>%1 maakte de kamergeschiedenis zichtbaar vanaf het moment van uitnodigen.</translation>
    </message>
    <message>
        <location line="+3"/>
        <source>%1 set the room history visible to members since they joined the room.</source>
        <translation>%1 maakte de kamergeschiedenis zichtbaar vanaf moment van deelname.</translation>
    </message>
    <message>
        <location line="+22"/>
        <source>%1 has changed the room&apos;s permissions.</source>
        <translation>%1 heeft de rechten van de kamer aangepast.</translation>
    </message>
    <message>
        <location line="+78"/>
        <source>%1 was invited.</source>
        <translation>%1 is uitgenodigd.</translation>
    </message>
    <message>
        <location line="+20"/>
        <source>%1 changed their avatar.</source>
        <translation>%1 is van avatar veranderd.</translation>
    </message>
    <message>
        <location line="+2"/>
        <source>%1 changed some profile info.</source>
        <translation>%1 heeft wat profielinformatie aangepast.</translation>
    </message>
    <message>
        <location line="+5"/>
        <source>%1 joined.</source>
        <translation>%1 neemt nu deel.</translation>
    </message>
    <message>
        <location line="+2"/>
        <source>%1 joined via authorisation from %2&apos;s server.</source>
        <translation>%1 neemt deel via autorisatie van %2&apos;s server.</translation>
    </message>
    <message>
        <location line="+12"/>
        <source>%1 rejected their invite.</source>
        <translation>%1 heeft de uitnodiging geweigerd.</translation>
    </message>
    <message>
        <location line="+2"/>
        <source>Revoked the invite to %1.</source>
        <translation>Uitnodiging van %1 is ingetrokken.</translation>
    </message>
    <message>
        <location line="+3"/>
        <source>%1 left the room.</source>
        <translation>%1 heeft de kamer verlaten.</translation>
    </message>
    <message>
        <location line="+2"/>
        <source>Kicked %1.</source>
        <translation>%1 is verwijderd.</translation>
    </message>
    <message>
        <location line="+2"/>
        <source>Unbanned %1.</source>
        <translation>%1 is opnieuw toegelaten.</translation>
    </message>
    <message>
        <location line="+14"/>
        <source>%1 was banned.</source>
        <translation>%1 is verbannen.</translation>
    </message>
    <message>
        <location line="+9"/>
        <source>Reason: %1</source>
        <translation>Reden: %1</translation>
    </message>
    <message>
        <location line="-20"/>
        <source>%1 redacted their knock.</source>
        <translation>%1 heeft het aankloppen ingetrokken.</translation>
    </message>
    <message>
        <location line="-958"/>
        <source>You joined this room.</source>
        <translation>Je neemt nu deel aan deze kamer.</translation>
    </message>
    <message>
        <location line="+918"/>
        <source>%1 has changed their avatar and changed their display name to %2.</source>
        <translation>%1 is van avatar veranderd en heet nu %2.</translation>
    </message>
    <message>
        <location line="+5"/>
        <source>%1 has changed their display name to %2.</source>
        <translation>%1 heet nu %2.</translation>
    </message>
    <message>
        <location line="+37"/>
        <source>Rejected the knock from %1.</source>
        <translation>Aankloppen van %1 geweigerd.</translation>
    </message>
    <message>
        <location line="+2"/>
        <source>%1 left after having already left!</source>
        <comment>This is a leave event after the user already left and shouldn&apos;t happen apart from state resets</comment>
        <translation>%1 is vertrokken na reeds vertrokken te zijn!</translation>
    </message>
    <message>
        <location line="+10"/>
        <source>%1 knocked.</source>
        <translation>%1 klopt aan.</translation>
    </message>
</context>
<context>
    <name>TimelineRow</name>
    <message>
        <location filename="../qml/TimelineRow.qml" line="+183"/>
        <source>Edited</source>
        <translation>Bewerkt</translation>
    </message>
</context>
<context>
    <name>TimelineView</name>
    <message>
        <location filename="../qml/TimelineView.qml" line="+29"/>
        <source>No room open</source>
        <translation>Geen kamer open</translation>
    </message>
    <message>
        <location line="+142"/>
        <source>%1 member(s)</source>
        <translation>%1 deelnemer(s)</translation>
    </message>
    <message>
        <location line="+33"/>
        <source>join the conversation</source>
        <translation>Neem deel aan het gesprek</translation>
    </message>
    <message>
        <location line="+7"/>
        <source>accept invite</source>
        <translation>accepteer uitnodiging</translation>
    </message>
    <message>
        <location line="+7"/>
        <source>decline invite</source>
        <translation>wijs uitnodiging af</translation>
    </message>
    <message>
        <location line="+27"/>
        <source>Back to room list</source>
        <translation>Terug naar kamerlijst</translation>
    </message>
</context>
<context>
    <name>TimelineViewManager</name>
    <message>
        <location filename="../../src/timeline/TimelineViewManager.cpp" line="+548"/>
        <source>No encrypted private chat found with this user. Create an encrypted private chat with this user and try again.</source>
        <translation>Geen versleutelde chat gevonden met deze gebruiker. Maak een versleutelde chat aan met deze gebruiker en probeer het opnieuw.</translation>
    </message>
</context>
<context>
    <name>TopBar</name>
    <message>
        <location filename="../qml/TopBar.qml" line="+56"/>
        <source>Back to room list</source>
        <translation>Terug naar kamerlijst</translation>
    </message>
    <message>
        <location line="-41"/>
        <source>No room selected</source>
        <translation>Geen kamer geselecteerd</translation>
    </message>
    <message>
        <location line="+91"/>
        <source>This room is not encrypted!</source>
        <translation>Deze kamer is niet versleuteld!</translation>
    </message>
    <message>
        <location line="+4"/>
        <source>This room contains only verified devices.</source>
        <translation>Deze kamer bevat alleen geverifieerde apparaten.</translation>
    </message>
    <message>
        <location line="+2"/>
        <source>This rooms contain verified devices and devices which have never changed their master key.</source>
        <translation>Deze kamer bevat geverifieerde apparaten en apparaten die nooit hun hoofdsleutel hebben aangepast.</translation>
    </message>
    <message>
        <location line="+2"/>
        <source>This room contains unverified devices!</source>
        <translation>Deze kamer bevat ongeverifieerde apparaten!</translation>
    </message>
    <message>
        <location line="+15"/>
        <source>Room options</source>
        <translation>Kameropties</translation>
    </message>
    <message>
        <location line="+8"/>
        <source>Invite users</source>
        <translation>Gebruikers uitnodigen</translation>
    </message>
    <message>
        <location line="+5"/>
        <source>Members</source>
        <translation>Deelnemers</translation>
    </message>
    <message>
        <location line="+5"/>
        <source>Leave room</source>
        <translation>Kamer verlaten</translation>
    </message>
    <message>
        <location line="+5"/>
        <source>Settings</source>
        <translation>Instellingen</translation>
    </message>
</context>
<context>
    <name>TrayIcon</name>
    <message>
        <location filename="../../src/TrayIcon.cpp" line="+112"/>
        <source>Show</source>
        <translation>Tonen</translation>
    </message>
    <message>
        <location line="+1"/>
        <source>Quit</source>
        <translation>Afsluiten</translation>
    </message>
</context>
<context>
    <name>UserProfile</name>
    <message>
        <location filename="../qml/UserProfile.qml" line="+27"/>
        <source>Global User Profile</source>
        <translation>Globaal gebruikersprofiel</translation>
    </message>
    <message>
        <location line="+0"/>
        <source>Room User Profile</source>
        <translation>Kamerspecifiek gebruikersprofiel</translation>
    </message>
    <message>
        <location line="+38"/>
        <source>Change avatar globally.</source>
        <translation>Verander avatar globaal.</translation>
    </message>
    <message>
        <location line="+0"/>
        <source>Change avatar. Will only apply to this room.</source>
        <translation>Verander avatar. Heeft alleen effect op deze kamer.</translation>
    </message>
    <message>
        <location line="+79"/>
        <source>Change display name globally.</source>
        <translation>Verander weergavenaam globaal.</translation>
    </message>
    <message>
        <location line="+0"/>
        <source>Change display name. Will only apply to this room.</source>
        <translation>Verander weergavenaam. Heeft alleen effect op deze kamer.</translation>
    </message>
    <message>
        <location line="+28"/>
        <source>Room: %1</source>
        <translation>Kamer: %1</translation>
    </message>
    <message>
        <location line="+1"/>
        <source>This is a room-specific profile. The user&apos;s name and avatar may be different from their global versions.</source>
        <translation>Dit is een kamer-specifiek profiel. De weergavenaam en avatar kunnen verschillen van de globale versie.</translation>
    </message>
    <message>
        <location line="+11"/>
        <source>Open the global profile for this user.</source>
        <translation>Open het globale profiel van deze gebruiker.</translation>
    </message>
    <message>
        <location line="+8"/>
        <location line="+109"/>
        <source>Verify</source>
        <translation>Verifiëren</translation>
    </message>
    <message>
        <location line="-72"/>
        <source>Start a private chat.</source>
        <translation>Begin een privéchat.</translation>
    </message>
    <message>
        <location line="+8"/>
        <source>Kick the user.</source>
        <translation>Verwijder de gebruiker.</translation>
    </message>
    <message>
        <location line="+9"/>
        <source>Ban the user.</source>
        <translation>Verban de gebruiker.</translation>
    </message>
    <message>
        <location line="+55"/>
        <source>Unverify</source>
        <translation>On-verifiëren</translation>
    </message>
    <message>
        <location filename="../../src/ui/UserProfile.cpp" line="+307"/>
        <source>Select an avatar</source>
        <translation>Kies een avatar</translation>
    </message>
    <message>
        <location line="+0"/>
        <source>All Files (*)</source>
        <translation>Alle bestanden (*)</translation>
    </message>
    <message>
        <location line="+12"/>
        <source>The selected file is not an image</source>
        <translation>Het gekozen bestand is geen afbeelding</translation>
    </message>
    <message>
        <location line="+5"/>
        <source>Error while reading file: %1</source>
        <translation>Fout bij lezen bestand: %1</translation>
    </message>
</context>
<context>
    <name>UserSettings</name>
    <message>
        <location filename="../../src/UserSettingsPage.cpp" line="+377"/>
        <location filename="../../src/UserSettingsPage.h" line="+207"/>
        <source>Default</source>
        <translation>Standaard</translation>
    </message>
</context>
<context>
    <name>UserSettingsPage</name>
    <message>
        <location line="+557"/>
        <source>Minimize to tray</source>
        <translation>Minimaliseren naar systeemvak</translation>
    </message>
    <message>
        <location line="+3"/>
        <source>Start in tray</source>
        <translation>Geminimaliseerd opstarten</translation>
    </message>
    <message>
        <location line="+7"/>
        <source>Group&apos;s sidebar</source>
        <translation>Zijbalk met groepen</translation>
    </message>
    <message>
        <location line="-3"/>
        <source>Circular Avatars</source>
        <translation>Ronde avatars</translation>
    </message>
    <message>
        <location line="-216"/>
        <source>profile: %1</source>
        <translation>profiel: %1</translation>
    </message>
    <message>
        <location line="+102"/>
        <source>Default</source>
        <translation>Standaard</translation>
    </message>
    <message>
        <location line="+31"/>
        <source>CALLS</source>
        <translation>OPROEPEN</translation>
    </message>
    <message>
        <location line="+46"/>
        <source>Cross Signing Keys</source>
        <translation>Kruisversleutelingssleutels</translation>
    </message>
    <message>
        <location line="+4"/>
        <source>REQUEST</source>
        <translation>OPVRAGEN</translation>
    </message>
    <message>
        <location line="+1"/>
        <source>DOWNLOAD</source>
        <translation>DOWNLOADEN</translation>
    </message>
    <message>
        <location line="+27"/>
        <source>Keep the application running in the background after closing the client window.</source>
        <translation>Blijf draaien in de achtergrond na het sluiten van het scherm.</translation>
    </message>
    <message>
        <location line="+3"/>
        <source>Start the application in the background without showing the client window.</source>
        <translation>Start de applicatie in de achtergrond zonder het scherm te tonen.</translation>
    </message>
    <message>
        <location line="+4"/>
        <source>Change the appearance of user avatars in chats.
OFF - square, ON - Circle.</source>
        <translation>Verander het uiterlijk van avatars in de chats.
UIT - vierkant, AAN - cirkel.</translation>
    </message>
    <message>
        <location line="+3"/>
        <source>Show a column containing groups and tags next to the room list.</source>
        <translation>Laat een kolom zien met groepen en markeringen naast de kamerlijst.</translation>
    </message>
    <message>
        <location line="+1"/>
        <source>Decrypt messages in sidebar</source>
        <translation>Ontsleutel berichten in de zijbalk</translation>
    </message>
    <message>
        <location line="+2"/>
        <source>Decrypt the messages shown in the sidebar.
Only affects messages in encrypted chats.</source>
        <translation>Ontsleutel de berichten getoond in de zijbalk.
Heeft alleen effect op versleutelde chats.</translation>
    </message>
    <message>
        <location line="+2"/>
        <source>Privacy Screen</source>
        <translation>Privacy scherm</translation>
    </message>
    <message>
        <location line="+2"/>
        <source>When the window loses focus, the timeline will
be blurred.</source>
        <translation>Als het scherm focus verliest, zal de tijdlijn
worden geblurt.</translation>
    </message>
    <message>
        <location line="+2"/>
        <source>Privacy screen timeout (in seconds [0 - 3600])</source>
        <translation>Privacy scherm wachttijd (in seconden [0 - 3600])</translation>
    </message>
    <message>
        <location line="+2"/>
        <source>Set timeout (in seconds) for how long after window loses
focus before the screen will be blurred.
Set to 0 to blur immediately after focus loss. Max value of 1 hour (3600 seconds)</source>
        <translation>Stel wachttijd (in seconden) voor hoe lang het duurt nadat
focus weg is voordat het scherm wordt geblurt.
Kies 0 om direct te blurren. Maximale waarde is 1 uur (3600 seconden)</translation>
    </message>
    <message>
        <location line="+3"/>
        <source>Show buttons in timeline</source>
        <translation>Laat knoppen zien in tijdlijn</translation>
    </message>
    <message>
        <location line="+2"/>
        <source>Show buttons to quickly reply, react or access additional options next to each message.</source>
        <translation>Laat knoppen zien om snel te reageren, beantwoorden, of extra opties te kunnen gebruiken naast elk bericht.</translation>
    </message>
    <message>
        <location line="+2"/>
        <source>Limit width of timeline</source>
        <translation>Beperk breedte van tijdlijn</translation>
    </message>
    <message>
        <location line="+2"/>
        <source>Set the max width of messages in the timeline (in pixels). This can help readability on wide screen, when Nheko is maximised</source>
        <translation>Stel de maximale breedte in van berichten in de tijdlijn (in pixels). Dit kan helpen bij de leesbaarheid als Nheko gemaximaliseerd is.</translation>
    </message>
    <message>
        <location line="+2"/>
        <source>Typing notifications</source>
        <translation>Typnotificaties</translation>
    </message>
    <message>
        <location line="+2"/>
        <source>Show who is typing in a room.
This will also enable or disable sending typing notifications to others.</source>
        <translation>Laat zien wie er typt in een kamer.
Dit schakelt ook het versturen van je eigen typnotificaties naar anderen in of uit.</translation>
    </message>
    <message>
        <location line="+3"/>
        <source>Sort rooms by unreads</source>
        <translation>Sorteer kamers op ongelezen berichten</translation>
    </message>
    <message>
        <location line="+2"/>
        <source>Display rooms with new messages first.
If this is off, the list of rooms will only be sorted by the timestamp of the last message in a room.
If this is on, rooms which have active notifications (the small circle with a number in it) will be sorted on top. Rooms, that you have muted, will still be sorted by timestamp, since you don&apos;t seem to consider them as important as the other rooms.</source>
        <translation>Laat kamers met nieuwe berichten eerst zien.
Indien uitgeschakeld, staan kamers gesorteerd op de tijd van het laatst ontvangen bericht.
Indien ingeschakeld, staan kamers met actieve notificaties (het cirkeltje met een getal erin) bovenaan. Kamers die je hebt gedempt zullen nog steeds op tijd zijn gesorteerd, want die vind je blijkbaar niet zo belangrijk als de andere kamers.</translation>
    </message>
    <message>
        <location line="+7"/>
        <source>Read receipts</source>
        <translation>Leesbevestigingen</translation>
    </message>
    <message>
        <location line="+2"/>
        <source>Show if your message was read.
Status is displayed next to timestamps.</source>
        <translation>Laat zien of je bericht gelezen is.
De status staat naast de tijdsindicatie.</translation>
    </message>
    <message>
        <location line="+2"/>
        <source>Send messages as Markdown</source>
        <translation>Verstuur berichten in Markdown</translation>
    </message>
    <message>
        <location line="+2"/>
        <source>Allow using markdown in messages.
When disabled, all messages are sent as a plain text.</source>
        <translation>Sta het gebruik van Markdown in berichten toe.
Indien uitgeschakeld worden alle berichten als platte tekst verstuurd.</translation>
    </message>
    <message>
        <location line="+2"/>
        <source>Play animated images only on hover</source>
        <translation>Speel animaties in afbeeldingen alleen af tijdens muisover</translation>
    </message>
    <message>
        <location line="+3"/>
        <source>Desktop notifications</source>
        <translation>Bureaubladnotificaties</translation>
    </message>
    <message>
        <location line="+2"/>
        <source>Notify about received message when the client is not currently focused.</source>
        <translation>Verstuur een notificatie over ontvangen berichten als het scherm geen focus heeft.</translation>
    </message>
    <message>
        <location line="+1"/>
        <source>Alert on notification</source>
        <translation>Melding bij notificatie</translation>
    </message>
    <message>
        <location line="+2"/>
        <source>Show an alert when a message is received.
This usually causes the application icon in the task bar to animate in some fashion.</source>
        <translation>Activeer een melding als een bericht binnen komt.
Meestal zorgt dit dat het icoon in de taakbalk op een manier animeert of iets dergelijks.</translation>
    </message>
    <message>
        <location line="+2"/>
        <source>Highlight message on hover</source>
        <translation>Oplichten van berichten onder muis</translation>
    </message>
    <message>
        <location line="+2"/>
        <source>Change the background color of messages when you hover over them.</source>
        <translation>Veranderd de achtergrondkleur van het bericht waar de muiscursor op staat.</translation>
    </message>
    <message>
        <location line="+1"/>
        <source>Large Emoji in timeline</source>
        <translation>Grote emoji in de tijdlijn</translation>
    </message>
    <message>
        <location line="+2"/>
        <source>Make font size larger if messages with only a few emojis are displayed.</source>
        <translation>Maakt het lettertype groter als berichten met slechts enkele emoji worden getoond.</translation>
    </message>
    <message>
        <location line="+55"/>
        <source>Send encrypted messages to verified users only</source>
        <translation>Verstuur alleen versleutelde berichten naar geverifieerde gebruikers</translation>
    </message>
    <message>
        <location line="+2"/>
        <source>Requires a user to be verified to send encrypted messages to them. This improves safety but makes E2EE more tedious.</source>
        <translation>Vereist dat een gebruiker geverifieerd is voordat berichten worden versleuteld. Verbetert de beveiliging maar maakt versleutelen irritanter om in te stellen.</translation>
    </message>
    <message>
        <location line="+2"/>
        <source>Share keys with verified users and devices</source>
        <translation>Deel sleutels met geverifieerde gebruikers en apparaten</translation>
    </message>
    <message>
        <location line="+2"/>
        <source>Automatically replies to key requests from other users, if they are verified, even if that device shouldn&apos;t have access to those keys otherwise.</source>
        <translation>Beantwoord automatisch sleutelverzoeken van andere gebruikers, indien geverifieerd, ook als dat apparaat normaal geen toegang tot die sleutels had moeten hebben.</translation>
    </message>
    <message>
        <location line="+2"/>
        <source>Online Key Backup</source>
        <translation>Online reservesleutel</translation>
    </message>
    <message>
        <location line="+2"/>
        <source>Download message encryption keys from and upload to the encrypted online key backup.</source>
        <translation>Download van en upload naar de online reservesleutel.</translation>
    </message>
    <message>
        <location line="+181"/>
        <source>Enable online key backup</source>
        <translation>Activeer online reservesleutelopslag</translation>
    </message>
    <message>
        <location line="+1"/>
        <source>The Nheko authors recommend not enabling online key backup until symmetric online key backup is available. Enable anyway?</source>
        <translation>De Nheko auteurs raden af om online reservesleutelopslag te gebruiken totdat symmetrische reservesleutelopslag beschikbaar is. Toch activeren?</translation>
    </message>
    <message>
        <location line="+248"/>
        <source>CACHED</source>
        <translation>IN CACHE</translation>
    </message>
    <message>
        <location line="+6"/>
        <source>NOT CACHED</source>
        <translation>NIET IN CACHE</translation>
    </message>
    <message>
        <location line="-493"/>
        <source>Scale factor</source>
        <translation>Schaalfactor</translation>
    </message>
    <message>
        <location line="+2"/>
        <source>Change the scale factor of the whole user interface.</source>
        <translation>Verander de schaalfactor van de gehele gebruikersinterface.</translation>
    </message>
    <message>
        <location line="+4"/>
        <source>Font size</source>
        <translation>Lettertypegrootte</translation>
    </message>
    <message>
        <location line="+1"/>
        <source>Font Family</source>
        <translation>Lettertype</translation>
    </message>
    <message>
        <location line="+8"/>
        <source>Theme</source>
        <translation>Thema</translation>
    </message>
    <message>
        <location line="+4"/>
        <source>Ringtone</source>
        <translation>Beltoon</translation>
    </message>
    <message>
        <location line="+2"/>
        <source>Set the notification sound to play when a call invite arrives</source>
        <translation>Stel het geluid in dat speelt als een oproep binnen komt</translation>
    </message>
    <message>
        <location line="+1"/>
        <source>Microphone</source>
        <translation>Microfoon</translation>
    </message>
    <message>
        <location line="+1"/>
        <source>Camera</source>
        <translation>Camera</translation>
    </message>
    <message>
        <location line="+1"/>
        <source>Camera resolution</source>
        <translation>Cameraresolutie</translation>
    </message>
    <message>
        <location line="+1"/>
        <source>Camera frame rate</source>
        <translation>Cameraverversingssnelheid</translation>
    </message>
    <message>
        <location line="+14"/>
        <source>Allow fallback call assist server</source>
        <translation>Sta terugval naar oproepassistentieserver toe</translation>
    </message>
    <message>
        <location line="+2"/>
        <source>Will use turn.matrix.org as assist when your home server does not offer one.</source>
        <translation>Zal turn.matrix.org gebruiken om te assisteren als je thuisserver geen TURN server heeft.</translation>
    </message>
    <message>
        <location line="+4"/>
        <source>Device ID</source>
        <translation>Apparaat ID</translation>
    </message>
    <message>
        <location line="+1"/>
        <source>Device Fingerprint</source>
        <translation>Apparaat vingerafdruk</translation>
    </message>
    <message>
        <location line="-167"/>
        <source>Session Keys</source>
        <translation>Sessiesleutels</translation>
    </message>
    <message>
        <location line="+4"/>
        <source>IMPORT</source>
        <translation>IMPORTEREN</translation>
    </message>
    <message>
        <location line="+1"/>
        <source>EXPORT</source>
        <translation>EXPORTEREN</translation>
    </message>
    <message>
        <location line="-34"/>
        <source>ENCRYPTION</source>
        <translation>VERSLEUTELING</translation>
    </message>
    <message>
        <location line="-121"/>
        <source>GENERAL</source>
        <translation>ALGEMEEN</translation>
    </message>
    <message>
        <location line="+70"/>
        <source>INTERFACE</source>
        <translation>INTERFACE</translation>
    </message>
    <message>
        <location line="+180"/>
        <source>Plays media like GIFs or WEBPs only when explicitly hovering over them.</source>
        <translation>Speelt media zoals GIFs en WebPs alleen af terwijl de muiscursor erboven hangt.</translation>
    </message>
    <message>
        <location line="+17"/>
        <source>Touchscreen mode</source>
        <translation>Touchscreenmodus</translation>
    </message>
    <message>
        <location line="+2"/>
        <source>Will prevent text selection in the timeline to make touch scrolling easier.</source>
        <translation>Voorkomt dat tekst geselecteerd wordt in de tijdlijn, om scrollen makkelijker te maken.</translation>
    </message>
    <message>
        <location line="+12"/>
        <source>Emoji Font Family</source>
        <translation>Emoji lettertype</translation>
    </message>
    <message>
        <location line="+53"/>
        <source>Master signing key</source>
        <translation>Hoofdsleutel</translation>
    </message>
    <message>
        <location line="+2"/>
        <source>Your most important key. You don&apos;t need to have it cached, since not caching it makes it less likely it can be stolen and it is only needed to rotate your other signing keys.</source>
        <translation>Je belangrijkste sleutel. Deze hoeft niet gecached te zijn, en dat maakt het minder waarschijnlijk dat hij ooit gestolen wordt. Hij is alleen nodig om je andere sleutels te roteren.</translation>
    </message>
    <message>
        <location line="+3"/>
        <source>User signing key</source>
        <translation>Gebruikerssleutel</translation>
    </message>
    <message>
        <location line="+2"/>
        <source>The key to verify other users. If it is cached, verifying a user will verify all their devices.</source>
        <translation>De sleutel die wordt gebruikt om andere gebruikers te verifiëren. Indien gecached zal het verifiëren van een gebruiker alle apparaten van die gebruiker verifiëren.</translation>
    </message>
    <message>
        <location line="+3"/>
        <source>Self signing key</source>
        <translation>Zelf ondertekenen sleutel</translation>
    </message>
    <message>
        <location line="+2"/>
        <source>The key to verify your own devices. If it is cached, verifying one of your devices will mark it verified for all your other devices and for users, that have verified you.</source>
        <translation>De sleutel om je eigen apparaten mee te verifiëren. Indien gecached zal één van je apparaten verifiëren dat doen voor andere apparaten en gebruikers die jou geverifieerd hebben.</translation>
    </message>
    <message>
        <location line="+3"/>
        <source>Backup key</source>
        <translation>Reservesleutel</translation>
    </message>
    <message>
        <location line="+2"/>
        <source>The key to decrypt online key backups. If it is cached, you can enable online key backup to store encryption keys securely encrypted on the server.</source>
        <translation>De sleutel om online reservesleutels mee te ontsleutelen. Indien gecached kan je online reservesleutel activeren om je sleutels veilig versleuteld op de server op te slaan.</translation>
    </message>
    <message>
        <location line="+54"/>
        <source>Select a file</source>
        <translation>Kies een bestand</translation>
    </message>
    <message>
        <location line="+0"/>
        <source>All Files (*)</source>
        <translation>Alle bestanden (*)</translation>
    </message>
    <message>
        <location line="+261"/>
        <source>Open Sessions File</source>
        <translation>Open sessiebestand</translation>
    </message>
    <message>
        <location line="+4"/>
        <location line="+18"/>
        <location line="+9"/>
        <location line="+19"/>
        <location line="+11"/>
        <location line="+18"/>
        <source>Error</source>
        <translation>Fout</translation>
    </message>
    <message>
        <location line="-66"/>
        <location line="+28"/>
        <source>File Password</source>
        <translation>Wachtwoord voor bestand</translation>
    </message>
    <message>
        <location line="-27"/>
        <source>Enter the passphrase to decrypt the file:</source>
        <translation>Voer de wachtwoordzin in om het bestand te ontsleutelen:</translation>
    </message>
    <message>
        <location line="+8"/>
        <location line="+28"/>
        <source>The password cannot be empty</source>
        <translation>Het wachtwoord kan niet leeg zijn</translation>
    </message>
    <message>
        <location line="-8"/>
        <source>Enter passphrase to encrypt your session keys:</source>
        <translation>Voer wachtwoordzin in om je sessiesleutels mee te versleutelen:</translation>
    </message>
    <message>
        <location line="+15"/>
        <source>File to save the exported session keys</source>
        <translation>Bestand om geëxporteerde sessiesleutels in op te slaan</translation>
    </message>
</context>
<context>
    <name>Waiting</name>
    <message>
        <location filename="../qml/device-verification/Waiting.qml" line="+12"/>
        <source>Waiting for other party…</source>
        <translation>Wachten op andere kant…</translation>
    </message>
    <message>
        <location line="+15"/>
        <source>Waiting for other side to accept the verification request.</source>
        <translation>Wachten op de andere kant om het verificatieverzoek te accepteren.</translation>
    </message>
    <message>
        <location line="+2"/>
        <source>Waiting for other side to continue the verification process.</source>
        <translation>Wachten op de andere kant om het verificatieproces voort te zetten.</translation>
    </message>
    <message>
        <location line="+2"/>
        <source>Waiting for other side to complete the verification process.</source>
        <translation>Wachten op de andere kant om het verificatieproces af te ronden.</translation>
    </message>
    <message>
        <location line="+15"/>
        <source>Cancel</source>
        <translation>Annuleren</translation>
    </message>
</context>
<context>
    <name>WelcomePage</name>
    <message>
        <location filename="../../src/WelcomePage.cpp" line="+34"/>
        <source>Welcome to nheko! The desktop client for the Matrix protocol.</source>
        <translation>Welkom bij Nheko! De bureaubladclient voor het Matrix-protocol.</translation>
    </message>
    <message>
        <location line="+1"/>
        <source>Enjoy your stay!</source>
        <translation>Geniet van je verblijf!</translation>
    </message>
    <message>
        <location line="+23"/>
        <source>REGISTER</source>
        <translation>REGISTREREN</translation>
    </message>
    <message>
        <location line="+5"/>
        <source>LOGIN</source>
        <translation>INLOGGEN</translation>
    </message>
</context>
<context>
    <name>descriptiveTime</name>
    <message>
        <location filename="../../src/Utils.cpp" line="+185"/>
        <source>Yesterday</source>
        <translation>Gisteren</translation>
    </message>
</context>
<context>
    <name>dialogs::CreateRoom</name>
    <message>
        <location filename="../../src/dialogs/CreateRoom.cpp" line="+40"/>
        <source>Create room</source>
        <translation>Kamer maken</translation>
    </message>
    <message>
        <location line="+2"/>
        <source>Cancel</source>
        <translation>Annuleren</translation>
    </message>
    <message>
        <location line="+10"/>
        <source>Name</source>
        <translation>Naam</translation>
    </message>
    <message>
        <location line="+3"/>
        <source>Topic</source>
        <translation>Onderwerp</translation>
    </message>
    <message>
        <location line="+3"/>
        <source>Alias</source>
        <translation>Alias</translation>
    </message>
    <message>
        <location line="+8"/>
        <source>Room Visibility</source>
        <translation>Kamerzichtbaarheid</translation>
    </message>
    <message>
        <location line="+8"/>
        <source>Room Preset</source>
        <translation>Kamer voorinstellingen</translation>
    </message>
    <message>
        <location line="+9"/>
        <source>Direct Chat</source>
        <translation>Directe chat</translation>
    </message>
</context>
<context>
    <name>dialogs::FallbackAuth</name>
    <message>
        <location filename="../../src/dialogs/FallbackAuth.cpp" line="+34"/>
        <source>Open Fallback in Browser</source>
        <translation>Open fallback in browser</translation>
    </message>
    <message>
        <location line="+1"/>
        <source>Cancel</source>
        <translation>Annuleren</translation>
    </message>
    <message>
        <location line="+1"/>
        <source>Confirm</source>
        <translation>Bevestigen</translation>
    </message>
    <message>
        <location line="+12"/>
        <source>Open the fallback, follow the steps and confirm after completing them.</source>
        <translation>Open de fallback, volg de stappen, en bevestig nadat je klaar bent.</translation>
    </message>
</context>
<context>
    <name>dialogs::JoinRoom</name>
    <message>
        <location filename="../../src/dialogs/JoinRoom.cpp" line="+34"/>
        <source>Join</source>
        <translation>Deelnemen</translation>
    </message>
    <message>
        <location line="+2"/>
        <source>Cancel</source>
        <translation>Annuleren</translation>
    </message>
    <message>
        <location line="+7"/>
        <source>Room ID or alias</source>
        <translation>Kamer ID of alias</translation>
    </message>
</context>
<context>
    <name>dialogs::LeaveRoom</name>
    <message>
        <location filename="../../src/dialogs/LeaveRoom.cpp" line="+35"/>
        <source>Cancel</source>
        <translation>Annuleren</translation>
    </message>
    <message>
        <location line="+8"/>
        <source>Are you sure you want to leave?</source>
        <translation>Weet je zeker dat je de kamer wil verlaten?</translation>
    </message>
</context>
<context>
    <name>dialogs::Logout</name>
    <message>
        <location filename="../../src/dialogs/Logout.cpp" line="+35"/>
        <source>Cancel</source>
        <translation>Annuleren</translation>
    </message>
    <message>
        <location line="+8"/>
        <source>Logout. Are you sure?</source>
        <translation>Uitloggen. Weet je het zeker?</translation>
    </message>
</context>
<context>
    <name>dialogs::PreviewUploadOverlay</name>
    <message>
        <location filename="../../src/dialogs/PreviewUploadOverlay.cpp" line="+29"/>
        <source>Upload</source>
        <translation>Uploaden</translation>
    </message>
    <message>
        <location line="+1"/>
        <source>Cancel</source>
        <translation>Annuleren</translation>
    </message>
    <message>
        <location line="+93"/>
        <source>Media type: %1
Media size: %2
</source>
        <translation>Mediatype: %1
Mediagrootte: %2
</translation>
    </message>
</context>
<context>
    <name>dialogs::ReCaptcha</name>
    <message>
        <location filename="../../src/dialogs/ReCaptcha.cpp" line="+35"/>
        <source>Cancel</source>
        <translation>Annuleren</translation>
    </message>
    <message>
        <location line="+1"/>
        <source>Confirm</source>
        <translation>Bevestigen</translation>
    </message>
    <message>
        <location line="+11"/>
        <source>Solve the reCAPTCHA and press the confirm button</source>
        <translation>Los de reCAPTCHA op en klik op &apos;Bevestigen&apos;</translation>
    </message>
</context>
<context>
    <name>message-description sent:</name>
    <message>
        <location filename="../../src/Utils.h" line="+115"/>
        <source>You sent an audio clip</source>
        <translation>Je verstuurde een audio clip</translation>
    </message>
    <message>
        <location line="+3"/>
        <source>%1 sent an audio clip</source>
        <translation>%1 verstuurde een audio clip</translation>
    </message>
    <message>
        <location line="+5"/>
        <source>You sent an image</source>
        <translation>Je verstuurde een afbeelding</translation>
    </message>
    <message>
        <location line="+3"/>
        <source>%1 sent an image</source>
        <translation>%1 verstuurde een afbeelding</translation>
    </message>
    <message>
        <location line="+5"/>
        <source>You sent a file</source>
        <translation>Je verstuurde een bestand</translation>
    </message>
    <message>
        <location line="+3"/>
        <source>%1 sent a file</source>
        <translation>%1 verstuurde een bestand</translation>
    </message>
    <message>
        <location line="+5"/>
        <source>You sent a video</source>
        <translation>Je verstuurde een video</translation>
    </message>
    <message>
        <location line="+3"/>
        <source>%1 sent a video</source>
        <translation>%1 verstuurde een video</translation>
    </message>
    <message>
        <location line="+5"/>
        <source>You sent a sticker</source>
        <translation>Je verstuurde een sticker</translation>
    </message>
    <message>
        <location line="+3"/>
        <source>%1 sent a sticker</source>
        <translation>%1 verstuurde een sticker</translation>
    </message>
    <message>
        <location line="+5"/>
        <source>You sent a notification</source>
        <translation>Je verstuurde een notificatie</translation>
    </message>
    <message>
        <location line="+3"/>
        <source>%1 sent a notification</source>
        <translation>%1 verstuurde een notificatie</translation>
    </message>
    <message>
        <location line="+5"/>
        <source>You: %1</source>
        <translation>Jij: %1</translation>
    </message>
    <message>
        <location line="+3"/>
        <source>%1: %2</source>
        <translation>%1: %2</translation>
    </message>
    <message>
        <location line="+7"/>
        <source>You sent an encrypted message</source>
        <translation>Je hebt een versleuteld bericht verstuurd</translation>
    </message>
    <message>
        <location line="+3"/>
        <source>%1 sent an encrypted message</source>
        <translation>%1 heeft een versleuteld bericht verstuurd</translation>
    </message>
    <message>
        <location line="+5"/>
        <source>You placed a call</source>
        <translation>Je hebt een oproep geplaatst</translation>
    </message>
    <message>
        <location line="+3"/>
        <source>%1 placed a call</source>
        <translation>%1 plaatste een oproep</translation>
    </message>
    <message>
        <location line="+5"/>
        <source>You answered a call</source>
        <translation>Je beantwoordde een oproep</translation>
    </message>
    <message>
        <location line="+3"/>
        <source>%1 answered a call</source>
        <translation>%1 beantwoordde een oproep</translation>
    </message>
    <message>
        <location line="+5"/>
        <source>You ended a call</source>
        <translation>Je hing op</translation>
    </message>
    <message>
        <location line="+3"/>
        <source>%1 ended a call</source>
        <translation>%1 hing op</translation>
    </message>
</context>
<context>
    <name>utils</name>
    <message>
        <location line="+4"/>
        <source>Unknown Message Type</source>
        <translation>Onbekend berichttype</translation>
    </message>
</context>
</TS><|MERGE_RESOLUTION|>--- conflicted
+++ resolved
@@ -1116,13 +1116,8 @@
     </message>
     <message>
         <location line="+43"/>
-<<<<<<< HEAD
-        <source>&amp;Go to quoted message</source>
-        <translation type="unfinished"></translation>
-=======
         <source>&amp;Go to reply</source>
         <translation>&amp;Ga naar citaat</translation>
->>>>>>> d49fbae9
     </message>
 </context>
 <context>
