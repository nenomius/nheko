<?xml version="1.0" encoding="utf-8"?>
<!DOCTYPE TS>
<TS version="2.1" language="fi">
<context>
    <name>ActiveCallBar</name>
    <message>
        <location filename="../qml/voip/ActiveCallBar.qml" line="+106"/>
        <source>Calling...</source>
        <translation>Soitetaan...</translation>
    </message>
    <message>
        <location line="+10"/>
        <location line="+10"/>
        <source>Connecting...</source>
        <translation>Yhdistetään...</translation>
    </message>
    <message>
        <location line="+67"/>
        <source>You are screen sharing</source>
        <translation>Olet jakamassa näyttöä</translation>
    </message>
    <message>
        <location line="+17"/>
        <source>Hide/Show Picture-in-Picture</source>
        <translation>Piilota/Näytä kuva kuvassa</translation>
    </message>
    <message>
        <location line="+13"/>
        <source>Unmute Mic</source>
        <translation>Poista mikrofonin vaimennus</translation>
    </message>
    <message>
        <location line="+0"/>
        <source>Mute Mic</source>
        <translation>Vaimenna mikrofoni</translation>
    </message>
</context>
<context>
    <name>AwaitingVerificationConfirmation</name>
    <message>
        <location filename="../qml/device-verification/AwaitingVerificationConfirmation.qml" line="+12"/>
        <source>Awaiting Confirmation</source>
        <translation>Odotetaan vahvistusta</translation>
    </message>
    <message>
        <location line="+12"/>
        <source>Waiting for other side to complete verification.</source>
        <translation>Odotetaan toista puolta saamaan vahvistus loppuun.</translation>
    </message>
    <message>
        <location line="+13"/>
        <source>Cancel</source>
        <translation>Peruuta</translation>
    </message>
</context>
<context>
    <name>CallInvite</name>
    <message>
        <location filename="../qml/voip/CallInvite.qml" line="+70"/>
        <source>Video Call</source>
        <translation>Videopuhelu</translation>
    </message>
    <message>
        <location line="+0"/>
        <source>Voice Call</source>
        <translation>Äänipuhelu</translation>
    </message>
    <message>
        <location line="+62"/>
        <source>No microphone found.</source>
        <translation>Mikrofonia ei löydy.</translation>
    </message>
</context>
<context>
    <name>CallInviteBar</name>
    <message>
        <location filename="../qml/voip/CallInviteBar.qml" line="+64"/>
        <source>Video Call</source>
        <translation>Videopuhelu</translation>
    </message>
    <message>
        <location line="+0"/>
        <source>Voice Call</source>
        <translation>Äänipuhelu</translation>
    </message>
    <message>
        <location line="+16"/>
        <source>Devices</source>
        <translation>Laitteet</translation>
    </message>
    <message>
        <location line="+10"/>
        <source>Accept</source>
        <translation>Hyväksy</translation>
    </message>
    <message>
        <location line="+12"/>
        <source>Unknown microphone: %1</source>
        <translation>Tuntematon mikrofoni: %1</translation>
    </message>
    <message>
        <location line="+8"/>
        <source>Unknown camera: %1</source>
        <translation>Tuntematon kamera: %1</translation>
    </message>
    <message>
        <location line="+13"/>
        <source>Decline</source>
        <translation>Hylkää</translation>
    </message>
    <message>
        <location line="-28"/>
        <source>No microphone found.</source>
        <translation>Mikrofonia ei löydy.</translation>
    </message>
</context>
<context>
    <name>CallManager</name>
    <message>
        <location filename="../../src/CallManager.cpp" line="+521"/>
        <source>Entire screen</source>
        <translation>Koko näyttö</translation>
    </message>
</context>
<context>
    <name>ChatPage</name>
    <message>
        <location filename="../../src/ChatPage.cpp" line="+135"/>
        <source>Failed to invite user: %1</source>
        <translation>Käyttäjää %1 ei onnistuttu kutsumaan</translation>
    </message>
    <message>
        <location line="+4"/>
        <location line="+665"/>
        <source>Invited user: %1</source>
        <translation>Kutsuttu käyttäjä: %1</translation>
    </message>
    <message>
        <location line="-456"/>
        <source>Migrating the cache to the current version failed. This can have different reasons. Please open an issue and try to use an older version in the mean time. Alternatively you can try deleting the cache manually.</source>
        <translation>Välimuistin tuominen nykyiseen versioon epäonnistui. Tällä voi olla eri syitä. Luo vikailmoitus ja yritä sillä aikaa käyttää vanhempaa versiota. Voit myös vaihtoehtoisesti koettaa tyhjentää välimuistin käsin.</translation>
    </message>
    <message>
        <location line="+360"/>
        <source>Confirm join</source>
        <translation>Vahvista liittyminen</translation>
    </message>
    <message>
        <location line="+1"/>
        <source>Do you really want to join %1?</source>
        <translation>Haluatko todella liittyä huoneeseen %1?</translation>
    </message>
    <message>
        <location line="+44"/>
        <source>Room %1 created.</source>
        <translation>Huone %1 luotu.</translation>
    </message>
    <message>
        <location line="+34"/>
        <location line="+286"/>
        <source>Confirm invite</source>
        <translation>Vahvista kutsu</translation>
    </message>
    <message>
        <location line="-285"/>
        <source>Do you really want to invite %1 (%2)?</source>
        <translation>Haluatko kutsua %1 (%2)?</translation>
    </message>
    <message>
        <location line="+11"/>
        <source>Failed to invite %1 to %2: %3</source>
        <translation>Epäonnistuttiin kutsuminen %1 huoneeseen %2:%3</translation>
    </message>
    <message>
        <location line="+15"/>
        <source>Confirm kick</source>
        <translation>Vahvista potkut</translation>
    </message>
    <message>
        <location line="+1"/>
        <source>Do you really want to kick %1 (%2)?</source>
        <translation>Haluatko potkia %1 (%2)?</translation>
    </message>
    <message>
        <location line="+16"/>
        <source>Kicked user: %1</source>
        <translation>Potkittiin käyttäjä: %1</translation>
    </message>
    <message>
        <location line="+10"/>
        <source>Confirm ban</source>
        <translation>Vahvista porttikielto</translation>
    </message>
    <message>
        <location line="+1"/>
        <source>Do you really want to ban %1 (%2)?</source>
        <translation>Haluatko antaa porttikiellon käyttäjälle %1 (%2)?</translation>
    </message>
    <message>
        <location line="+11"/>
        <source>Failed to ban %1 in %2: %3</source>
        <translation>Ei onnistuttu antamaan porttikieltoa käyttäjälle %1 huoneessa %2:%3</translation>
    </message>
    <message>
        <location line="+5"/>
        <source>Banned user: %1</source>
        <translation>Annettiin porttikielto käyttäjälle: %1</translation>
    </message>
    <message>
        <location line="+10"/>
        <source>Confirm unban</source>
        <translation>Vahvista porttikiellon purku</translation>
    </message>
    <message>
        <location line="+1"/>
        <source>Do you really want to unban %1 (%2)?</source>
        <translation>Haluatko purkaa porttikiellon käyttäjältä %1 (%2)?</translation>
    </message>
    <message>
        <location line="+11"/>
        <source>Failed to unban %1 in %2: %3</source>
        <translation>Ei onnistuttu purkamaan porttikieltoa käyttäjältä %1 huoneessa %2: %3</translation>
    </message>
    <message>
        <location line="+5"/>
        <source>Unbanned user: %1</source>
        <translation>Purettiin porttikielto käyttäjältä %1</translation>
    </message>
    <message>
        <location line="+189"/>
        <source>Do you really want to start a private chat with %1?</source>
        <translation>Haluatko luoda yksityisen keskustelun käyttäjän %1 kanssa?</translation>
    </message>
    <message>
        <location line="-727"/>
        <source>Cache migration failed!</source>
        <translation>Välimuistin siirto epäonnistui!</translation>
    </message>
    <message>
        <location line="+13"/>
        <source>Incompatible cache version</source>
        <translation>Yhteensopimaton välimuistin versio</translation>
    </message>
    <message>
        <location line="+1"/>
        <source>The cache on your disk is newer than this version of Nheko supports. Please update or clear your cache.</source>
        <translation>Levylläsi oleva välimuisti on uudempaa kuin mitä tämä Nhekon versio tukee. Päivitä tai poista välimuistisi.</translation>
    </message>
    <message>
        <location line="+48"/>
        <source>Failed to restore OLM account. Please login again.</source>
        <translation>OLM-tilin palauttaminen epäonnistui. Ole hyvä ja kirjaudu sisään uudelleen.</translation>
    </message>
    <message>
        <location line="+4"/>
        <source>Failed to restore save data. Please login again.</source>
        <translation>Tallennettujen tietojen palauttaminen epäonnistui. Ole hyvä ja kirjaudu sisään uudelleen.</translation>
    </message>
    <message>
        <location line="+101"/>
        <source>Failed to setup encryption keys. Server response: %1 %2. Please try again later.</source>
        <translation>Salausavainten lähetys epäonnistui. Palvelimen vastaus: %1 %2. Ole hyvä ja yritä uudelleen myöhemmin.</translation>
    </message>
    <message>
        <location line="+34"/>
        <location line="+117"/>
        <source>Please try to login again: %1</source>
        <translation>Ole hyvä ja yritä kirjautua sisään uudelleen: %1</translation>
    </message>
    <message>
        <location line="+51"/>
        <source>Failed to join room: %1</source>
        <translation>Huoneeseen liittyminen epäonnistui: %1</translation>
    </message>
    <message>
        <location line="+5"/>
        <source>You joined the room</source>
        <translation>Sinä liityit huoneeseen</translation>
    </message>
    <message>
        <location line="+6"/>
        <source>Failed to remove invite: %1</source>
        <translation>Kutsua ei onnistuttu poistamaan: %1</translation>
    </message>
    <message>
        <location line="+21"/>
        <source>Room creation failed: %1</source>
        <translation>Huoneen luominen epäonnistui: %1</translation>
    </message>
    <message>
        <location line="+18"/>
        <source>Failed to leave room: %1</source>
        <translation>Huoneesta poistuminen epäonnistui: %1</translation>
    </message>
    <message>
        <location line="+60"/>
        <source>Failed to kick %1 from %2: %3</source>
        <translation>Ei onnistuttu potkimaan käyttäjää %1 huoneesta %2: %3</translation>
    </message>
</context>
<context>
    <name>CommunitiesList</name>
    <message>
        <location filename="../qml/CommunitiesList.qml" line="+44"/>
        <source>Hide rooms with this tag or from this space by default.</source>
        <translation>Piilota huoneet tällä tagilla tai tästä tilasta oletuksena.</translation>
    </message>
</context>
<context>
    <name>CommunitiesModel</name>
    <message>
        <location filename="../../src/timeline/CommunitiesModel.cpp" line="+37"/>
        <source>All rooms</source>
        <translation>Kaikki huoneet</translation>
    </message>
    <message>
        <location line="+2"/>
        <source>Shows all rooms without filtering.</source>
        <translation>Näytä kaikki huoneet ilman suodattamista.</translation>
    </message>
    <message>
        <location line="+30"/>
        <source>Favourites</source>
        <translation>Suosikit</translation>
    </message>
    <message>
        <location line="+2"/>
        <source>Rooms you have favourited.</source>
        <translation>Suosikkihuoneesi</translation>
    </message>
    <message>
        <location line="+7"/>
        <source>Low Priority</source>
        <translation>Matala tärkeysjärjestys</translation>
    </message>
    <message>
        <location line="+2"/>
        <source>Rooms with low priority.</source>
        <translation>Huoneet matalalla tärkeysjärjestyksellä.</translation>
    </message>
    <message>
        <location line="+7"/>
        <source>Server Notices</source>
        <translation>Palvelimen ilmoitukset</translation>
    </message>
    <message>
        <location line="+2"/>
        <source>Messages from your server or administrator.</source>
        <translation>Viestit palvelimeltasi tai ylläpitäjältä.</translation>
    </message>
</context>
<context>
    <name>CrossSigningSecrets</name>
    <message>
        <location filename="../../src/ChatPage.cpp" line="+189"/>
        <source>Decrypt secrets</source>
        <translation>Salaisuuksien salauksen purku</translation>
    </message>
    <message>
        <location line="+2"/>
        <source>Enter your recovery key or passphrase to decrypt your secrets:</source>
        <translation>Anna palauttamisavain tai salasana purkaaksesi salaisuuksiesi salaus:</translation>
    </message>
    <message>
        <location line="+3"/>
        <source>Enter your recovery key or passphrase called %1 to decrypt your secrets:</source>
        <translation>Anna palautusavaimesi tai salasanasi nimeltä %1 purkaaksesi salaisuuksien salauksen:</translation>
    </message>
    <message>
        <location line="+17"/>
        <source>Decryption failed</source>
        <translation>Salauksen purku epäonnistui</translation>
    </message>
    <message>
        <location line="+1"/>
        <source>Failed to decrypt secrets with the provided recovery key or passphrase</source>
        <translation>Salaisuuksien salauksen purkaminen ei onnistunut annetulla palautusavaimella tai salasanalla</translation>
    </message>
</context>
<context>
    <name>DigitVerification</name>
    <message>
        <location filename="../qml/device-verification/DigitVerification.qml" line="+11"/>
        <source>Verification Code</source>
        <translation>Vahvistuskoodi</translation>
    </message>
    <message>
        <location line="+10"/>
        <source>Please verify the following digits. You should see the same numbers on both sides. If they differ, please press &apos;They do not match!&apos; to abort verification!</source>
        <translation>Vahvista seuraavat numerot. Sinun tulisi nähdä samat numerot molemmilla puolilla. Jos niissä on eroa, paina &quot;Ne eivät vastaa toisiaan&quot; peruaksesi vahvistuksen!</translation>
    </message>
    <message>
        <location line="+31"/>
        <source>They do not match!</source>
        <translation>Ne eivät vastaa toisiaan!</translation>
    </message>
    <message>
        <location line="+13"/>
        <source>They match!</source>
        <translation>Ne vastaavat toisiaan!</translation>
    </message>
</context>
<context>
    <name>EditModal</name>
    <message>
        <location filename="../../src/ui/RoomSettings.cpp" line="+42"/>
        <source>Apply</source>
        <translation>Tallenna</translation>
    </message>
    <message>
        <location line="+1"/>
        <source>Cancel</source>
        <translation>Peruuta</translation>
    </message>
    <message>
        <location line="+10"/>
        <source>Name</source>
        <translation>Nimi</translation>
    </message>
    <message>
        <location line="+2"/>
        <source>Topic</source>
        <translation>Aihe</translation>
    </message>
</context>
<context>
    <name>EmojiPicker</name>
    <message>
        <location filename="../qml/emoji/EmojiPicker.qml" line="+68"/>
        <source>Search</source>
        <translation>Hae</translation>
    </message>
    <message>
        <location line="+186"/>
        <source>People</source>
        <translation>Ihmiset</translation>
    </message>
    <message>
        <location line="+2"/>
        <source>Nature</source>
        <translation>Luonto</translation>
    </message>
    <message>
        <location line="+2"/>
        <source>Food</source>
        <translation>Ruoka</translation>
    </message>
    <message>
        <location line="+2"/>
        <source>Activity</source>
        <translation>Aktiviteetti</translation>
    </message>
    <message>
        <location line="+2"/>
        <source>Travel</source>
        <translation>Matkustaminen</translation>
    </message>
    <message>
        <location line="+2"/>
        <source>Objects</source>
        <translation>Esineet</translation>
    </message>
    <message>
        <location line="+2"/>
        <source>Symbols</source>
        <translation>Symbolit</translation>
    </message>
    <message>
        <location line="+2"/>
        <source>Flags</source>
        <translation>Liput</translation>
    </message>
</context>
<context>
    <name>EmojiVerification</name>
    <message>
        <location filename="../qml/device-verification/EmojiVerification.qml" line="+11"/>
        <source>Verification Code</source>
        <translation>Vahvistuskoodi</translation>
    </message>
    <message>
        <location line="+10"/>
        <source>Please verify the following emoji. You should see the same emoji on both sides. If they differ, please press &apos;They do not match!&apos; to abort verification!</source>
        <translation>Vahvista seuraava emoji. Sinun tulisi nähdä sama emoji molemmilla puolilla. Jos ne eroavat toisistaan, paina &quot;Ne eivät vastaa toisiaan&quot; peruaksesi vahvistuksen!</translation>
    </message>
    <message>
        <location line="+376"/>
        <source>They do not match!</source>
        <translation>Ne eivät vastaa toisiaan!</translation>
    </message>
    <message>
        <location line="+13"/>
        <source>They match!</source>
        <translation>Ne vastaavat toisiaan!</translation>
    </message>
</context>
<context>
    <name>EncryptionIndicator</name>
    <message>
        <location filename="../qml/EncryptionIndicator.qml" line="+34"/>
        <source>This message is not encrypted!</source>
        <translation>Tätä viestiä ei ole salattu!</translation>
    </message>
    <message>
        <location line="+4"/>
        <source>Encrypted by a verified device</source>
        <translation>Vahvistetun laitteen salaama</translation>
    </message>
    <message>
        <location line="+2"/>
        <source>Encrypted by an unverified device, but you have trusted that user so far.</source>
        <translation>Vahvistamattoman laitteen salama, mutta olet luottanut tähän asti tuohon käyttäjään.</translation>
    </message>
    <message>
        <location line="+2"/>
        <source>Encrypted by an unverified device</source>
        <translation>Vahvistamattoman laitteen salaama</translation>
    </message>
</context>
<context>
    <name>EventStore</name>
    <message>
        <location filename="../../src/timeline/EventStore.cpp" line="+663"/>
        <source>-- Encrypted Event (No keys found for decryption) --</source>
        <comment>Placeholder, when the message was not decrypted yet or can&apos;t be decrypted.</comment>
        <translation>-- Salattu viesti (salauksen purkuavaimia ei löydetty) --</translation>
    </message>
    <message>
        <location line="+7"/>
        <source>-- Encrypted Event (Key not valid for this index) --</source>
        <comment>Placeholder, when the message can&apos;t be decrypted with this key since it is not valid for this index </comment>
        <translation>-- Salattu tapahtuma (Avain ei ole kelvollinen tälle indeksille) --</translation>
    </message>
    <message>
        <location line="+35"/>
        <location line="+63"/>
        <source>-- Decryption Error (failed to retrieve megolm keys from db) --</source>
        <comment>Placeholder, when the message can&apos;t be decrypted, because the DB access failed.</comment>
        <translation>-- Virhe purkaessa salausta (megolm-avaimien hakeminen tietokannasta epäonnistui) --</translation>
    </message>
    <message>
        <location line="-49"/>
        <location line="+62"/>
        <source>-- Decryption Error (%1) --</source>
        <comment>Placeholder, when the message can&apos;t be decrypted. In this case, the Olm decrytion returned an error, which is passed as %1.</comment>
        <translation>-- Virhe purkaessa salausta (%1) --</translation>
    </message>
    <message>
        <location line="-52"/>
        <source>-- Encrypted Event (Unknown event type) --</source>
        <comment>Placeholder, when the message was decrypted, but we couldn&apos;t parse it, because Nheko/mtxclient don&apos;t support that event type yet.</comment>
        <translation>-- Salattu viesti (tuntematon viestityyppi) --</translation>
    </message>
    <message>
        <location line="+13"/>
        <source>-- Replay attack! This message index was reused! --</source>
        <translation>-- Toistohyökkäys! Tätä viestin indeksiä on käytetty uudelleen! --</translation>
    </message>
    <message>
        <location line="+7"/>
        <source>-- Message by unverified device! --</source>
        <translation>-- Viesti vahvistamattomalta laitteelta! --</translation>
    </message>
</context>
<context>
    <name>Failed</name>
    <message>
        <location filename="../qml/device-verification/Failed.qml" line="+11"/>
        <source>Verification failed</source>
        <translation>Vahvistus epäonnistui</translation>
    </message>
    <message>
        <location line="+15"/>
        <source>Other client does not support our verification protocol.</source>
        <translation>Toinen asiakasohjelma ei tue vahvistusprotokollaamme.</translation>
    </message>
    <message>
        <location line="+4"/>
        <source>Key mismatch detected!</source>
        <translation>Tunnistettiin virheellinen avain!</translation>
    </message>
    <message>
        <location line="+2"/>
        <location line="+4"/>
        <source>Device verification timed out.</source>
        <translation>Aikakatkaisu laitteen vahvistuksessa.</translation>
    </message>
    <message>
        <location line="-2"/>
        <source>Other party canceled the verification.</source>
        <translation>Toinen osapuoli perui vahvistuksen.</translation>
    </message>
    <message>
        <location line="+18"/>
        <source>Close</source>
        <translation>Sulje</translation>
    </message>
</context>
<context>
    <name>ForwardCompleter</name>
    <message>
        <location filename="../qml/ForwardCompleter.qml" line="+44"/>
        <source>Forward Message</source>
        <translation>Välitä viesti</translation>
    </message>
</context>
<context>
    <name>ImagePackSettingsDialog</name>
    <message>
        <location filename="../qml/dialogs/ImagePackSettingsDialog.qml" line="+22"/>
        <source>Image pack settings</source>
        <translation type="unfinished"></translation>
    </message>
    <message>
        <location line="+151"/>
        <source>Private pack</source>
        <translation type="unfinished"></translation>
    </message>
    <message>
        <location line="+2"/>
        <source>Pack from this room</source>
        <translation type="unfinished"></translation>
    </message>
    <message>
        <location line="+2"/>
        <source>Globally enabled pack</source>
        <translation type="unfinished"></translation>
    </message>
    <message>
        <location line="+59"/>
        <source>Enable globally</source>
        <translation type="unfinished"></translation>
    </message>
    <message>
        <location line="+4"/>
        <source>Enables this pack to be used in all rooms</source>
        <translation type="unfinished"></translation>
    </message>
    <message>
        <location line="+62"/>
        <source>Close</source>
        <translation type="unfinished">Sulje</translation>
    </message>
</context>
<context>
    <name>InputBar</name>
    <message>
        <location filename="../../src/timeline/InputBar.cpp" line="+234"/>
        <source>Select a file</source>
        <translation>Valitse tiedosto</translation>
    </message>
    <message>
        <location line="+0"/>
        <source>All Files (*)</source>
        <translation>Kaikki Tiedostot (*)</translation>
    </message>
    <message>
        <location line="+442"/>
        <source>Failed to upload media. Please try again.</source>
        <translation>Mediaa ei onnistuttu lataamaan. Yritä uudelleen.</translation>
    </message>
</context>
<context>
    <name>InviteDialog</name>
    <message>
        <location filename="../qml/InviteDialog.qml" line="+32"/>
        <source>Invite users to %1</source>
        <translation type="unfinished"></translation>
    </message>
    <message>
        <location line="+24"/>
        <source>User ID to invite</source>
        <translation type="unfinished">Käyttäjätunnus kutsuttavaksi</translation>
    </message>
    <message>
        <location line="+14"/>
        <source>@joe:matrix.org</source>
        <comment>Example user id. The name &apos;joe&apos; can be localized however you want.</comment>
        <translation type="unfinished"></translation>
    </message>
    <message>
        <location line="+17"/>
        <source>Add</source>
        <translation type="unfinished"></translation>
    </message>
    <message>
        <location line="+58"/>
        <source>Invite</source>
        <translation type="unfinished"></translation>
    </message>
    <message>
        <location line="+7"/>
        <source>Cancel</source>
        <translation type="unfinished">Peruuta</translation>
    </message>
</context>
<context>
    <name>LoginPage</name>
    <message>
        <location filename="../../src/LoginPage.cpp" line="+81"/>
        <source>Matrix ID</source>
        <translation>Matrix-tunnus</translation>
    </message>
    <message>
        <location line="+2"/>
        <source>e.g @joe:matrix.org</source>
        <translation>esim. @joe:matrix.org</translation>
    </message>
    <message>
        <location line="+2"/>
        <source>Your login name. A mxid should start with @ followed by the user id. After the user id you need to include your server name after a :.
You can also put your homeserver address there, if your server doesn&apos;t support .well-known lookup.
Example: @user:server.my
If Nheko fails to discover your homeserver, it will show you a field to enter the server manually.</source>
        <translation>Kirjautumisnimesi. MXID:n pitäisi alkaa @ -merkillä, jota seuraa käyttäjätunnus. Käyttäjätunnuksen jälkeen sinun pitää antaa palvelimen nimi kaksoispisteen (:) jälkeen.
Voit myös laittaa tähän kotipalvelimesi osoitteen, jos palvelimesi ei tunne etsintää.
Esimerkki: @user:server.my
Jos Nheko ei onnistu löytämään kotipalvelintasi, se näyttää sinulle kentän, johon laittaa palvelin käsin.</translation>
    </message>
    <message>
        <location line="+25"/>
        <source>Password</source>
        <translation>Salasana</translation>
    </message>
    <message>
        <location line="+2"/>
        <source>Your password.</source>
        <translation>Salasanasi.</translation>
    </message>
    <message>
        <location line="+3"/>
        <source>Device name</source>
        <translation>Laitteen nimi</translation>
    </message>
    <message>
        <location line="+2"/>
        <source>A name for this device, which will be shown to others, when verifying your devices. If none is provided a default is used.</source>
        <translation>Tämän laitteen nimi, joka näytetään muille kun laitteitasi vahvistetaan. Oletusta käytetään jos mitään ei anneta.</translation>
    </message>
    <message>
        <location line="+4"/>
        <source>Homeserver address</source>
        <translation>Kotipalvelimen osoite</translation>
    </message>
    <message>
        <location line="+1"/>
        <source>server.my:8787</source>
        <translation>server.my:8787</translation>
    </message>
    <message>
        <location line="+1"/>
        <source>The address that can be used to contact you homeservers client API.
Example: https://server.my:8787</source>
        <translation>Osoite, jota voidaan käyttää ottamaan yhteyttä kotipalvelimesi asiakasrajapintaan.
Esimerkki: https://server.my:8787</translation>
    </message>
    <message>
        <location line="+19"/>
        <source>LOGIN</source>
        <translation>KIRJAUDU</translation>
    </message>
    <message>
        <location line="+84"/>
        <location line="+11"/>
        <location line="+157"/>
        <location line="+11"/>
        <source>You have entered an invalid Matrix ID  e.g @joe:matrix.org</source>
        <translation>Väärä Matrix-tunnus. Esim.  @joe:matrix.org</translation>
    </message>
    <message>
        <location line="-131"/>
        <source>Autodiscovery failed. Received malformed response.</source>
        <translation>Palvelimen tietojen hakeminen epäonnistui: virheellinen vastaus.</translation>
    </message>
    <message>
        <location line="+6"/>
        <source>Autodiscovery failed. Unknown error when requesting .well-known.</source>
        <translation>Palvelimen tietojen hakeminen epäonnistui: tuntematon virhe hakiessa .well-known -tiedostoa.</translation>
    </message>
    <message>
        <location line="+24"/>
        <source>The required endpoints were not found. Possibly not a Matrix server.</source>
        <translation>Vaadittuja päätepisteitä ei löydetty. Mahdollisesti ei Matrix-palvelin.</translation>
    </message>
    <message>
        <location line="+6"/>
        <source>Received malformed response. Make sure the homeserver domain is valid.</source>
        <translation>Vastaanotettiin virheellinen vastaus. Varmista, että kotipalvelimen osoite on pätevä.</translation>
    </message>
    <message>
        <location line="+5"/>
        <source>An unknown error occured. Make sure the homeserver domain is valid.</source>
        <translation>Tapahtui tuntematon virhe. Varmista, että kotipalvelimen osoite on pätevä.</translation>
    </message>
    <message>
        <location line="-168"/>
        <source>SSO LOGIN</source>
        <translation>SSO-kirjautuminen</translation>
    </message>
    <message>
        <location line="+264"/>
        <source>Empty password</source>
        <translation>Tyhjä salasana</translation>
    </message>
    <message>
        <location line="+57"/>
        <source>SSO login failed</source>
        <translation>SSO-kirjautuminen epäonnistui</translation>
    </message>
</context>
<context>
    <name>MessageDelegate</name>
    <message>
        <location filename="../qml/delegates/MessageDelegate.qml" line="+169"/>
        <location line="+9"/>
        <source>removed</source>
        <translation>poistettu</translation>
    </message>
    <message>
        <location line="+9"/>
        <source>Encryption enabled</source>
        <translation>Salaus on käytössä</translation>
    </message>
    <message>
        <location line="+12"/>
        <source>room name changed to: %1</source>
        <translation>huoneen nimi muutettu: %1</translation>
    </message>
    <message>
        <location line="+0"/>
        <source>removed room name</source>
        <translation>poistettu huoneen nimi</translation>
    </message>
    <message>
        <location line="+12"/>
        <source>topic changed to: %1</source>
        <translation>aihe vaihdettiin: %1</translation>
    </message>
    <message>
        <location line="+0"/>
        <source>removed topic</source>
        <translation>poistettu aihe</translation>
    </message>
    <message>
        <location line="+12"/>
        <source>%1 changed the room avatar</source>
        <translation>%1 muutti huoneen avataria</translation>
    </message>
    <message>
        <location line="+12"/>
        <source>%1 created and configured room: %2</source>
        <translation>%1 loi ja sääti huoneen: %2</translation>
    </message>
    <message>
        <location line="+15"/>
        <source>%1 placed a voice call.</source>
        <translation>%1 asetti äänipuhelun.</translation>
    </message>
    <message>
        <location line="+2"/>
        <source>%1 placed a video call.</source>
        <translation>%1 laittoi videopuhelun.</translation>
    </message>
    <message>
        <location line="+2"/>
        <source>%1 placed a call.</source>
        <translation>%1 soitti puhelun.</translation>
    </message>
    <message>
        <location line="+14"/>
        <source>%1 answered the call.</source>
        <translation>%1 vastasi puheluun.</translation>
    </message>
    <message>
        <location line="+12"/>
        <source>%1 ended the call.</source>
        <translation>%1 päätti puhelun.</translation>
    </message>
    <message>
        <location line="+12"/>
        <source>Negotiating call...</source>
        <translation>Neuvotellaan puhelua.…</translation>
    </message>
</context>
<context>
    <name>MessageInput</name>
    <message>
        <location filename="../qml/MessageInput.qml" line="+44"/>
        <source>Hang up</source>
        <translation>Punainen luuri</translation>
    </message>
    <message>
        <location line="+0"/>
        <source>Place a call</source>
        <translation>Soita puhelu</translation>
    </message>
    <message>
        <location line="+25"/>
        <source>Send a file</source>
        <translation>Lähetä tiedosto</translation>
    </message>
    <message>
        <location line="+50"/>
        <source>Write a message...</source>
        <translation>Kirjoita viesti…</translation>
    </message>
    <message>
        <location line="+214"/>
        <source>Stickers</source>
        <translation type="unfinished"></translation>
    </message>
    <message>
        <location line="+24"/>
        <source>Emoji</source>
        <translation>Emoji</translation>
    </message>
    <message>
        <location line="+16"/>
        <source>Send</source>
        <translation>Lähetä</translation>
    </message>
    <message>
        <location line="+11"/>
        <source>You don&apos;t have permission to send messages in this room</source>
        <translation>Sinulla ei ole lupaa lähettää viestejä tässä huoneessa</translation>
    </message>
</context>
<context>
    <name>MessageView</name>
    <message>
        <location filename="../qml/MessageView.qml" line="+87"/>
        <source>Edit</source>
        <translation>Muokkaa</translation>
    </message>
    <message>
        <location line="+16"/>
        <source>React</source>
        <translation>Reagoi</translation>
    </message>
    <message>
        <location line="+16"/>
        <source>Reply</source>
        <translation>Vastaa</translation>
    </message>
    <message>
        <location line="+11"/>
        <source>Options</source>
        <translation>Asetukset</translation>
    </message>
    <message>
        <location line="+405"/>
        <source>&amp;Copy</source>
        <translation>&amp;Kopioi</translation>
    </message>
    <message>
        <location line="+7"/>
        <source>Copy &amp;link location</source>
        <translation>Kopioi &amp;linkki sijainti</translation>
    </message>
    <message>
        <location line="+8"/>
        <source>Re&amp;act</source>
        <translation>Re&amp;act</translation>
    </message>
    <message>
        <location line="+8"/>
        <source>Repl&amp;y</source>
        <translation>Vast&amp;aa</translation>
    </message>
    <message>
        <location line="+7"/>
        <source>&amp;Edit</source>
        <translation>&amp;Muokkaa</translation>
    </message>
    <message>
        <location line="+5"/>
        <source>Read receip&amp;ts</source>
        <translation>Lue kuitt&amp;eja</translation>
    </message>
    <message>
        <location line="+6"/>
        <source>&amp;Forward</source>
        <translation>&amp;Lähetä eteenpäin</translation>
    </message>
    <message>
        <location line="+9"/>
        <source>&amp;Mark as read</source>
        <translation>&amp;Merkitse luetuksi</translation>
    </message>
    <message>
        <location line="+4"/>
        <source>View raw message</source>
        <translation>Näytä sisältö raakamuodossa</translation>
    </message>
    <message>
        <location line="+8"/>
        <source>View decrypted raw message</source>
        <translation>Näytä salaukseltaan purettu raaka viesti</translation>
    </message>
    <message>
        <location line="+6"/>
        <source>Remo&amp;ve message</source>
        <translation>Poist&amp;a viesti</translation>
    </message>
    <message>
        <location line="+7"/>
        <source>&amp;Save as</source>
        <translation>&amp;Tallenna nimellä</translation>
    </message>
    <message>
        <location line="+7"/>
        <source>&amp;Open in external program</source>
        <translation>&amp;Avaa ulkoisessa sovelluksessa</translation>
    </message>
    <message>
        <location line="+7"/>
        <source>Copy link to eve&amp;nt</source>
        <translation>Kopioi linkki tapaht&amp;umaan</translation>
    </message>
</context>
<context>
    <name>NewVerificationRequest</name>
    <message>
        <location filename="../qml/device-verification/NewVerificationRequest.qml" line="+11"/>
        <source>Send Verification Request</source>
        <translation>Lähetä vahvistuspyyntö</translation>
    </message>
    <message>
        <location line="+0"/>
        <source>Received Verification Request</source>
        <translation>Otettiin vastaan vahvistuspyyntö</translation>
    </message>
    <message>
        <location line="+15"/>
        <source>To allow other users to see, which of your devices actually belong to you, you can verify them. This also allows key backup to work automatically. Verify %1 now?</source>
        <translation>Voit vahvistaa laitteesi, jotta sallit muiden nähdä, mitkä niistä oikeasti kuuluvat sinulle. Tämä myös mahdollistaa avaimen varmuuskopioinnin toiminnnan automaattisesti. Vahvistetaanko %1 nyt?</translation>
    </message>
    <message>
        <location line="+2"/>
        <source>To ensure that no malicious user can eavesdrop on your encrypted communications you can verify the other party.</source>
        <translation>Varmistaaksesi, ettei kukaan pahantahtoinen käyttäjä voi salakuunnella salattuja keskustelujanne, voit vahvistaa toisen osapuolen.</translation>
    </message>
    <message>
        <location line="+3"/>
        <source>%1 has requested to verify their device %2.</source>
        <translation>%1 on pyytänyt vahvistamaan hänen laitteeensa %2.</translation>
    </message>
    <message>
        <location line="+2"/>
        <source>%1 using the device %2 has requested to be verified.</source>
        <translation>%1 käyttää laitetta, jonka %2 on pyytänyt vahvistamaan.</translation>
    </message>
    <message>
        <location line="+2"/>
        <source>Your device (%1) has requested to be verified.</source>
        <translation>Laitteesi (%1) on pyytänyt vahvistetuksi tulemista.</translation>
    </message>
    <message>
        <location line="+10"/>
        <source>Cancel</source>
        <translation>Peruuta</translation>
    </message>
    <message>
        <location line="+0"/>
        <source>Deny</source>
        <translation>Kiellä</translation>
    </message>
    <message>
        <location line="+13"/>
        <source>Start verification</source>
        <translation>Aloita vahvistus</translation>
    </message>
    <message>
        <location line="+0"/>
        <source>Accept</source>
        <translation>Hyväksy</translation>
    </message>
</context>
<context>
    <name>NotificationsManager</name>
    <message>
        <location filename="../../src/notifications/Manager.cpp" line="+22"/>
        <location filename="../../src/notifications/ManagerMac.cpp" line="+44"/>
        <location filename="../../src/notifications/ManagerWin.cpp" line="+78"/>
        <source>%1 sent an encrypted message</source>
        <translation>%1 lähetti salatun viestin</translation>
    </message>
    <message>
        <location line="+4"/>
        <source>* %1 %2</source>
        <comment>Format an emote message in a notification, %1 is the sender, %2 the message</comment>
        <translation>* %1 %2</translation>
    </message>
    <message>
        <location line="+5"/>
        <source>%1 replied: %2</source>
        <comment>Format a reply in a notification. %1 is the sender, %2 the message</comment>
        <translation>%1 vastasi: %2</translation>
    </message>
    <message>
        <location line="+4"/>
        <source>%1: %2</source>
        <comment>Format a normal message in a notification. %1 is the sender, %2 the message</comment>
        <translation>%1: %2</translation>
    </message>
    <message>
        <location filename="../../src/notifications/ManagerMac.cpp" line="-1"/>
        <location filename="../../src/notifications/ManagerWin.cpp" line="-1"/>
        <source>%1 replied with an encrypted message</source>
        <translation>%1 vastasi salatulla viestillä</translation>
    </message>
    <message>
        <location line="+6"/>
        <source>%1 replied to a message</source>
        <translation>%1 vastasi viestiin</translation>
    </message>
    <message>
        <location line="+0"/>
        <source>%1 sent a message</source>
        <translation>%1 lähetti viestin</translation>
    </message>
</context>
<context>
    <name>PlaceCall</name>
    <message>
        <location filename="../qml/voip/PlaceCall.qml" line="+48"/>
        <source>Place a call to %1?</source>
        <translation>Soita henkilölle %1?</translation>
    </message>
    <message>
        <location line="+16"/>
        <source>No microphone found.</source>
        <translation>Mikrofonia ei löydy.</translation>
    </message>
    <message>
        <location line="+22"/>
        <source>Voice</source>
        <translation>Ääni</translation>
    </message>
    <message>
        <location line="+13"/>
        <source>Video</source>
        <translation>Video</translation>
    </message>
    <message>
        <location line="+14"/>
        <source>Screen</source>
        <translation>Näyttö</translation>
    </message>
    <message>
        <location line="+10"/>
        <source>Cancel</source>
        <translation>Peruuta</translation>
    </message>
</context>
<context>
    <name>Placeholder</name>
    <message>
        <location filename="../qml/delegates/Placeholder.qml" line="+11"/>
        <source>unimplemented event: </source>
        <translation>toistaseksi toteuttamaton tapahtuma: </translation>
    </message>
</context>
<context>
    <name>QCoreApplication</name>
    <message>
        <location filename="../../src/main.cpp" line="+200"/>
        <source>Create a unique profile, which allows you to log into several accounts at the same time and start multiple instances of nheko.</source>
        <translation>Luo uniikki profili, joka mahdollistaa kirjautumisen usealle tilille samanaikaisesti ja useamman nheko-instanssin aloittamisen.</translation>
    </message>
    <message>
        <location line="+2"/>
        <source>profile</source>
        <translation>profiili</translation>
    </message>
    <message>
        <location line="+1"/>
        <source>profile name</source>
        <translation>profiilin nimi</translation>
    </message>
</context>
<context>
    <name>RegisterPage</name>
    <message>
        <location filename="../../src/RegisterPage.cpp" line="+78"/>
        <source>Username</source>
        <translation>Käyttäjänimi</translation>
    </message>
    <message>
        <location line="+2"/>
        <location line="+305"/>
        <source>The username must not be empty, and must contain only the characters a-z, 0-9, ., _, =, -, and /.</source>
        <translation>Käyttäjätunnus ei saa olla tyhjä, ja se saa sisältää vain merkkejä a-z, 0-9, ., _, =, - ja /.</translation>
    </message>
    <message>
        <location line="-301"/>
        <source>Password</source>
        <translation>Salasana</translation>
    </message>
    <message>
        <location line="+3"/>
        <source>Please choose a secure password. The exact requirements for password strength may depend on your server.</source>
        <translation>Valitse turvallinen salasana. Tarkat vaatimukset salasanan vahvuudelle voivat riippua palvelimestasi.</translation>
    </message>
    <message>
        <location line="+4"/>
        <source>Password confirmation</source>
        <translation>Salasanan varmistus</translation>
    </message>
    <message>
        <location line="+4"/>
        <source>Homeserver</source>
        <translation>Kotipalvelin</translation>
    </message>
    <message>
        <location line="+2"/>
        <source>A server that allows registration. Since matrix is decentralized, you need to first find a server you can register on or host your own.</source>
        <translation>Palvelin, joka sallii rekisteröinnin. Koska matrix on hajautettu, sinun pitää ensin löytää palvelin jolle rekisteröityä tai ylläpitää omaasi.</translation>
    </message>
    <message>
        <location line="+35"/>
        <source>REGISTER</source>
        <translation>REKISTERÖIDY</translation>
    </message>
    <message>
        <location line="+73"/>
        <source>No supported registration flows!</source>
        <translation>Ei tuettuja rekisteröintejä!</translation>
    </message>
    <message>
        <location line="+213"/>
        <source>One or more fields have invalid inputs. Please correct those issues and try again.</source>
        <translation>Yhdessä tai useammassa kentässä on vääriä syötteitä. Korjaa nuo ongelmat ja yritä uudelleen.</translation>
    </message>
    <message>
        <location line="+23"/>
        <source>Autodiscovery failed. Received malformed response.</source>
        <translation>Palvelimen tietojen hakeminen epäonnistui: virheellinen vastaus.</translation>
    </message>
    <message>
        <location line="+7"/>
        <source>Autodiscovery failed. Unknown error when requesting .well-known.</source>
        <translation>Palvelimen tietojen hakeminen epäonnistui: tuntematon virhe hakiessa .well-known -tiedostoa.</translation>
    </message>
    <message>
        <location line="+26"/>
        <source>The required endpoints were not found. Possibly not a Matrix server.</source>
        <translation>Vaadittuja päätepisteitä ei löydetty. Mahdollisesti ei Matrix-palvelin.</translation>
    </message>
    <message>
        <location line="+6"/>
        <source>Received malformed response. Make sure the homeserver domain is valid.</source>
        <translation>Vastaanotettiin virheellinen vastaus. Varmista, että kotipalvelimen osoite on pätevä.</translation>
    </message>
    <message>
        <location line="+5"/>
        <source>An unknown error occured. Make sure the homeserver domain is valid.</source>
        <translation>Tapahtui tuntematon virhe. Varmista, että kotipalvelimen osoite on pätevä.</translation>
    </message>
    <message>
        <location line="-94"/>
        <source>Password is not long enough (min 8 chars)</source>
        <translation>Salasana ei ole tarpeeksi pitkä (vähintään 8 merkkiä)</translation>
    </message>
    <message>
        <location line="+5"/>
        <source>Passwords don&apos;t match</source>
        <translation>Salasanat eivät täsmää</translation>
    </message>
    <message>
        <location line="+6"/>
        <source>Invalid server name</source>
        <translation>Epäkelpo palvelimen nimi</translation>
    </message>
</context>
<context>
    <name>ReplyPopup</name>
    <message>
        <location filename="../qml/ReplyPopup.qml" line="+62"/>
        <source>Close</source>
        <translation>Sulje</translation>
    </message>
    <message>
        <location line="+13"/>
        <source>Cancel edit</source>
        <translation>Peruuta muokkaus</translation>
    </message>
</context>
<context>
    <name>RoomInfo</name>
    <message>
        <location filename="../../src/Cache.cpp" line="+4180"/>
        <source>no version stored</source>
        <translation>ei tallennettua versiota</translation>
    </message>
</context>
<context>
    <name>RoomList</name>
    <message>
        <location filename="../qml/RoomList.qml" line="+57"/>
        <source>New tag</source>
        <translation>Uusi tagi</translation>
    </message>
    <message>
        <location line="+1"/>
        <source>Enter the tag you want to use:</source>
        <translation>Kirjoita tagi jota haluat käyttää:</translation>
    </message>
    <message>
        <location line="+9"/>
        <source>Leave Room</source>
        <translation type="unfinished"></translation>
    </message>
    <message>
        <location line="+1"/>
        <source>Are you sure you want to leave this room?</source>
        <translation type="unfinished"></translation>
    </message>
    <message>
        <location line="+7"/>
        <source>Leave room</source>
        <translation>Poistu huoneesta</translation>
    </message>
    <message>
        <location line="+5"/>
        <source>Tag room as:</source>
        <translation>Laita huoneelle tagi:</translation>
    </message>
    <message>
        <location line="+14"/>
        <source>Favourite</source>
        <translation>Suosikki</translation>
    </message>
    <message>
        <location line="+2"/>
        <source>Low priority</source>
        <translation>Matala tärkeysjärjestys</translation>
    </message>
    <message>
        <location line="+2"/>
        <source>Server notice</source>
        <translation>Palvelimen ilmoitus</translation>
    </message>
    <message>
        <location line="+13"/>
        <source>Create new tag...</source>
        <translation>Luo uusi tagi...</translation>
    </message>
    <message>
        <location line="+268"/>
        <source>Status Message</source>
        <translation>Tilapäivitys</translation>
    </message>
    <message>
        <location line="+1"/>
        <source>Enter your status message:</source>
        <translation>Kirjoita tilapäivityksesi:</translation>
    </message>
    <message>
        <location line="+10"/>
        <source>Profile settings</source>
        <translation>Profiilin asetukset</translation>
    </message>
    <message>
        <location line="+5"/>
        <source>Set status message</source>
        <translation>Aseta tilapäivitys</translation>
    </message>
    <message>
        <location line="+79"/>
        <source>Logout</source>
        <translation>Kirjaudu ulos</translation>
    </message>
    <message>
        <location line="+46"/>
        <source>Start a new chat</source>
        <translation>Aloita uusi keskustelu</translation>
    </message>
    <message>
        <location line="+8"/>
        <source>Join a room</source>
        <translation>Liity huoneeseen</translation>
    </message>
    <message>
        <location line="+5"/>
        <source>Create a new room</source>
        <translation>Luo uusi huone</translation>
    </message>
    <message>
        <location line="+16"/>
        <source>Room directory</source>
        <translation>Huoneluettelo</translation>
    </message>
    <message>
        <location line="+12"/>
        <source>User settings</source>
        <translation>Käyttäjäasetukset</translation>
    </message>
</context>
<context>
    <name>RoomMembers</name>
    <message>
        <location filename="../qml/RoomMembers.qml" line="+17"/>
        <source>Members of %1</source>
        <translation type="unfinished"></translation>
    </message>
    <message numerus="yes">
        <location line="+32"/>
        <source>%n people in %1</source>
        <comment>Summary above list of members</comment>
        <translation type="unfinished">
            <numerusform></numerusform>
            <numerusform></numerusform>
        </translation>
    </message>
    <message>
        <location line="+10"/>
        <source>Invite more people</source>
        <translation type="unfinished"></translation>
    </message>
</context>
<context>
    <name>RoomSettings</name>
    <message>
        <location filename="../qml/RoomSettings.qml" line="+26"/>
        <source>Room Settings</source>
        <translation>Huoneen asetukset</translation>
    </message>
    <message>
        <location line="+80"/>
        <source>%1 member(s)</source>
        <translation>%1 jäsentä</translation>
    </message>
    <message>
        <location line="+55"/>
        <source>SETTINGS</source>
        <translation>ASETUKSET</translation>
    </message>
    <message>
        <location line="+9"/>
        <source>Notifications</source>
        <translation>Ilmoitukset</translation>
    </message>
    <message>
        <location line="+5"/>
        <source>Muted</source>
        <translation>Mykistetty</translation>
    </message>
    <message>
        <location line="+0"/>
        <source>Mentions only</source>
        <translation>Vain maininnat</translation>
    </message>
    <message>
        <location line="+0"/>
        <source>All messages</source>
        <translation>Kaikki viestit</translation>
    </message>
    <message>
        <location line="+15"/>
        <source>Anyone and guests</source>
        <translation>Kaikki ja vieraat</translation>
    </message>
    <message>
        <location line="+0"/>
        <source>Anyone</source>
        <translation>Kuka tahansa</translation>
    </message>
    <message>
        <location line="+0"/>
        <source>Invited users</source>
        <translation>Kutsutut käyttäjät</translation>
    </message>
    <message>
        <location line="+9"/>
        <source>Encryption</source>
        <translation>Salaus</translation>
    </message>
    <message>
        <location line="+20"/>
        <source>End-to-End Encryption</source>
        <translation>Päästä-päähän-salaus</translation>
    </message>
    <message>
        <location line="+1"/>
        <source>Encryption is currently experimental and things might break unexpectedly. &lt;br&gt;
                            Please take note that it can&apos;t be disabled afterwards.</source>
        <translation>Salaus on tällä hetkellä kokeellinen ja asiat voivat mennä rikki odottamattomasti.&lt;br&gt;Huomaa että sitä ei voi poistaa jälkikäteen.</translation>
    </message>
    <message>
<<<<<<< HEAD
        <location line="+16"/>
        <source>Sticker &amp; Emote Settings</source>
        <translation type="unfinished"></translation>
    </message>
    <message>
        <location line="+4"/>
        <source>Change</source>
        <translation type="unfinished"></translation>
=======
        <location line="+17"/>
        <source>Respond to key requests</source>
        <translation>Vastaa avainpyyntöihin</translation>
    </message>
    <message>
        <location line="+5"/>
        <source>Whether or not the client should respond automatically with the session keys
                                upon request. Use with caution, this is a temporary measure to test the
                                E2E implementation until device verification is completed.</source>
        <translation>Riippumatta siitä, vastaako asiakas automaattisesti istunnon avaimilla
pyynnön myötä. Käytä varoen, tämä on väliaikainen toimi päästä päähän
-salauksen toteutukseen kunnes laitteen varmistus on saatu toimivaksi.</translation>
>>>>>>> 4e421ca1
    </message>
    <message>
        <location line="+1"/>
        <source>Change what packs are enabled, remove packs or create new ones</source>
        <translation type="unfinished"></translation>
    </message>
    <message>
        <location line="+16"/>
        <source>INFO</source>
        <translation>TIETOA</translation>
    </message>
    <message>
        <location line="+9"/>
        <source>Internal ID</source>
        <translation>Sisäinen ID</translation>
    </message>
    <message>
        <location line="+10"/>
        <source>Room Version</source>
        <translation>Huoneen versio</translation>
    </message>
    <message>
        <location filename="../../src/ui/RoomSettings.cpp" line="+255"/>
        <source>Failed to enable encryption: %1</source>
        <translation>Salauksen aktivointi epäonnistui: %1</translation>
    </message>
    <message>
        <location line="+228"/>
        <source>Select an avatar</source>
        <translation>Valitse profiilikuva</translation>
    </message>
    <message>
        <location line="+0"/>
        <source>All Files (*)</source>
        <translation>Kaikki Tiedostot (*)</translation>
    </message>
    <message>
        <location line="+12"/>
        <source>The selected file is not an image</source>
        <translation>Valittu tiedosto ei ole kuva</translation>
    </message>
    <message>
        <location line="+5"/>
        <source>Error while reading file: %1</source>
        <translation>Virhe lukiessa tiedostoa: %1</translation>
    </message>
    <message>
        <location line="+34"/>
        <location line="+20"/>
        <source>Failed to upload image: %s</source>
        <translation>Kuvan lähetys epäonnistui: %s</translation>
    </message>
</context>
<context>
    <name>RoomlistModel</name>
    <message>
        <location filename="../../src/timeline/RoomlistModel.cpp" line="+143"/>
        <source>Pending invite.</source>
        <translation type="unfinished"></translation>
    </message>
    <message>
        <location line="+30"/>
        <source>Previewing this room</source>
        <translation type="unfinished"></translation>
    </message>
    <message>
        <location line="+34"/>
        <source>No preview available</source>
        <translation type="unfinished"></translation>
    </message>
</context>
<context>
    <name>ScreenShare</name>
    <message>
        <location filename="../qml/voip/ScreenShare.qml" line="+30"/>
        <source>Share desktop with %1?</source>
        <translation>Jaa työpöytä käyttäjän %1 kanssa?</translation>
    </message>
    <message>
        <location line="+11"/>
        <source>Window:</source>
        <translation>Ikkuna:</translation>
    </message>
    <message>
        <location line="+20"/>
        <source>Frame rate:</source>
        <translation>Ruudunpäivitys:</translation>
    </message>
    <message>
        <location line="+19"/>
        <source>Include your camera picture-in-picture</source>
        <translation>Sisällytä kamerasi kuva kuvassa -tilaan</translation>
    </message>
    <message>
        <location line="+12"/>
        <source>Request remote camera</source>
        <translation>Pyydä etäkameraa</translation>
    </message>
    <message>
        <location line="+1"/>
        <location line="+9"/>
        <source>View your callee&apos;s camera like a regular video call</source>
        <translation>Näytä puhelun vastaanottajan kamera tavallisen videopuhelun tapaan</translation>
    </message>
    <message>
        <location line="+5"/>
        <source>Hide mouse cursor</source>
        <translation>Piilota hiiren kursori</translation>
    </message>
    <message>
        <location line="+20"/>
        <source>Share</source>
        <translation>Jaa</translation>
    </message>
    <message>
        <location line="+19"/>
        <source>Preview</source>
        <translation>Esikatsele</translation>
    </message>
    <message>
        <location line="+7"/>
        <source>Cancel</source>
        <translation>Peruuta</translation>
    </message>
</context>
<context>
    <name>StatusIndicator</name>
    <message>
        <location filename="../qml/StatusIndicator.qml" line="+24"/>
        <source>Failed</source>
        <translation>Epäonnnistui</translation>
    </message>
    <message>
        <location line="+2"/>
        <source>Sent</source>
        <translation>Lähetetyt</translation>
    </message>
    <message>
        <location line="+2"/>
        <source>Received</source>
        <translation>Vastaanotetut</translation>
    </message>
    <message>
        <location line="+2"/>
        <source>Read</source>
        <translation>Lue</translation>
    </message>
</context>
<context>
    <name>StickerPicker</name>
    <message>
        <location filename="../qml/emoji/StickerPicker.qml" line="+70"/>
        <source>Search</source>
        <translation type="unfinished">Hae</translation>
    </message>
</context>
<context>
    <name>Success</name>
    <message>
        <location filename="../qml/device-verification/Success.qml" line="+11"/>
        <source>Successful Verification</source>
        <translation>Onnistunut varmistus</translation>
    </message>
    <message>
        <location line="+12"/>
        <source>Verification successful! Both sides verified their devices!</source>
        <translation>Varmistus onnistui! Molemmat osapuolet vahvistivat laitteensa!</translation>
    </message>
    <message>
        <location line="+12"/>
        <source>Close</source>
        <translation>Sulje</translation>
    </message>
</context>
<context>
    <name>TimelineModel</name>
    <message>
        <location filename="../../src/timeline/TimelineModel.cpp" line="+1107"/>
        <source>Message redaction failed: %1</source>
        <translation>Viestin muokkaus epäonnistui: %1</translation>
    </message>
    <message>
        <location line="+73"/>
        <location line="+5"/>
        <source>Failed to encrypt event, sending aborted!</source>
        <translation>Tapahtuman salaus epäonnistui, lähetys keskeytetään!</translation>
    </message>
    <message>
        <location line="+173"/>
        <source>Save image</source>
        <translation>Tallenna kuva</translation>
    </message>
    <message>
        <location line="+2"/>
        <source>Save video</source>
        <translation>Tallenna video</translation>
    </message>
    <message>
        <location line="+2"/>
        <source>Save audio</source>
        <translation>Tallenna äänitiedosto</translation>
    </message>
    <message>
        <location line="+2"/>
        <source>Save file</source>
        <translation>Tallenna tiedosto</translation>
    </message>
    <message numerus="yes">
        <location line="+228"/>
        <source>%1 and %2 are typing.</source>
        <comment>Multiple users are typing. First argument is a comma separated list of potentially multiple users. Second argument is the last user of that list. (If only one user is typing, %1 is empty. You should still use it in your string though to silence Qt warnings.)</comment>
        <translation>
            <numerusform>%1%2 kirjoittaa.</numerusform>
            <numerusform>%1 ja %2 kirjoittavat.</numerusform>
        </translation>
    </message>
    <message>
        <location line="+68"/>
        <source>%1 opened the room to the public.</source>
        <translation>%1 avasi huoneen julkiseksi.</translation>
    </message>
    <message>
        <location line="+2"/>
        <source>%1 made this room require and invitation to join.</source>
        <translation>%1 teki tästä huoneesta liittymiskutsun vaativan.</translation>
    </message>
    <message>
        <location line="+23"/>
        <source>%1 made the room open to guests.</source>
        <translation>%1 teki huoneesta avoimen vieraille.</translation>
    </message>
    <message>
        <location line="+2"/>
        <source>%1 has closed the room to guest access.</source>
        <translation>%1 on sulkenut huoneen vierailta</translation>
    </message>
    <message>
        <location line="+23"/>
        <source>%1 made the room history world readable. Events may be now read by non-joined people.</source>
        <translation>%1 teki huoneen historian luettavaksi kaikille. Tapahtumia voivat nyt lukea myös huoneeseen liittymättömät ihmiset.</translation>
    </message>
    <message>
        <location line="+4"/>
        <source>%1 set the room history visible to members from this point on.</source>
        <translation>%1 asetti huoneen historian näkyväksi jäsenille tästä lähtien.</translation>
    </message>
    <message>
        <location line="+3"/>
        <source>%1 set the room history visible to members since they were invited.</source>
        <translation>%1 asetti huoneen historian näkyväksi jäsenille kutsumisesta lähtien.</translation>
    </message>
    <message>
        <location line="+3"/>
        <source>%1 set the room history visible to members since they joined the room.</source>
        <translation>%1 asetti huoneen historian näkyväksi jäsenille huoneeseen liittymisen jälkeen.</translation>
    </message>
    <message>
        <location line="+22"/>
        <source>%1 has changed the room&apos;s permissions.</source>
        <translation>%1 on muuttanut huoneen lupia.</translation>
    </message>
    <message>
        <location line="+33"/>
        <source>%1 was invited.</source>
        <translation>&amp;1 kutsuttiin.</translation>
    </message>
    <message>
        <location line="+19"/>
        <source>%1 changed their avatar.</source>
        <translation>%1 muutti avatariaan.</translation>
    </message>
    <message>
        <location line="+2"/>
        <source>%1 changed some profile info.</source>
        <translation>%1 muutti joitain tietoja profiilistaan.</translation>
    </message>
    <message>
        <location line="+4"/>
        <source>%1 joined.</source>
        <translation>%1 liittyi.</translation>
    </message>
    <message>
        <location line="+9"/>
        <source>%1 rejected their invite.</source>
        <translation>%1 hylkäsi kutsunsa.</translation>
    </message>
    <message>
        <location line="+2"/>
        <source>Revoked the invite to %1.</source>
        <translation>Peruttiin kutsu käyttäjälle %1.</translation>
    </message>
    <message>
        <location line="+3"/>
        <source>%1 left the room.</source>
        <translation>%1 poistui huoneesta.</translation>
    </message>
    <message>
        <location line="+2"/>
        <source>Kicked %1.</source>
        <translation>Potkittiin %1.</translation>
    </message>
    <message>
        <location line="+2"/>
        <source>Unbanned %1.</source>
        <translation>Poistettiin käyttäjän %1 porttikielto.</translation>
    </message>
    <message>
        <location line="+14"/>
        <source>%1 was banned.</source>
        <translation>Käyttäjälle %1 annettiin porttikielto.</translation>
    </message>
    <message>
        <location line="+9"/>
        <source>Reason: %1</source>
        <translation>Syy: %1</translation>
    </message>
    <message>
        <location line="-20"/>
        <source>%1 redacted their knock.</source>
        <translation>%1 perui koputuksensa.</translation>
    </message>
    <message>
        <location line="-884"/>
        <source>You joined this room.</source>
        <translation>Sinä liityit tähän huoneeseen.</translation>
    </message>
    <message>
        <location line="+850"/>
        <source>%1 has changed their avatar and changed their display name to %2.</source>
        <translation>%1 vaihtoi avatariaan ja vaihtoi näyttönimekseen %2.</translation>
    </message>
    <message>
        <location line="+5"/>
        <source>%1 has changed their display name to %2.</source>
        <translation>%1 vaihtoi näyttönimekseen %2.</translation>
    </message>
    <message>
        <location line="+31"/>
        <source>Rejected the knock from %1.</source>
        <translation>Hylättiin koputus käyttäjältä %1.</translation>
    </message>
    <message>
        <location line="+2"/>
        <source>%1 left after having already left!</source>
        <comment>This is a leave event after the user already left and shouldn&apos;t happen apart from state resets</comment>
        <translation>%1 lähti vaikka lähti jo aiemmin!</translation>
    </message>
    <message>
        <location line="+10"/>
        <source>%1 knocked.</source>
        <translation>%1 koputti.</translation>
    </message>
</context>
<context>
    <name>TimelineRow</name>
    <message>
        <location filename="../qml/TimelineRow.qml" line="+180"/>
        <source>Edited</source>
        <translation>Muokattu</translation>
    </message>
</context>
<context>
    <name>TimelineView</name>
    <message>
        <location filename="../qml/TimelineView.qml" line="+30"/>
        <source>No room open</source>
        <translation>Ei avointa huonetta</translation>
    </message>
    <message>
        <location line="+139"/>
        <source>%1 member(s)</source>
        <translation>%1 jäsentä</translation>
    </message>
    <message>
        <location line="+33"/>
        <source>join the conversation</source>
        <translation type="unfinished"></translation>
    </message>
    <message>
        <location line="+7"/>
        <source>accept invite</source>
        <translation type="unfinished"></translation>
    </message>
    <message>
        <location line="+7"/>
        <source>decline invite</source>
        <translation type="unfinished"></translation>
    </message>
    <message>
        <location line="+27"/>
        <source>Back to room list</source>
        <translation>Takaisin huonelistaan</translation>
    </message>
</context>
<context>
    <name>TimelineViewManager</name>
    <message>
        <location filename="../../src/timeline/TimelineViewManager.cpp" line="+527"/>
        <source>No encrypted private chat found with this user. Create an encrypted private chat with this user and try again.</source>
        <translation>Salattua keskustelua ei löydetty tälle käyttäjälle. Luo salattu yksityiskeskustelu tämän käyttäjän kanssa ja yritä uudestaan.</translation>
    </message>
</context>
<context>
    <name>TopBar</name>
    <message>
        <location filename="../qml/TopBar.qml" line="+54"/>
        <source>Back to room list</source>
        <translation>Takaisin huonelistaan</translation>
    </message>
    <message>
        <location line="-39"/>
        <source>No room selected</source>
        <translation>Ei valittua huonetta</translation>
    </message>
    <message>
        <location line="+90"/>
        <source>Room options</source>
        <translation>Huoneen asetukset</translation>
    </message>
    <message>
        <location line="+8"/>
        <source>Invite users</source>
        <translation>Kutsu käyttäjiä</translation>
    </message>
    <message>
        <location line="+5"/>
        <source>Members</source>
        <translation>Jäsenet</translation>
    </message>
    <message>
        <location line="+5"/>
        <source>Leave room</source>
        <translation>Poistu huoneesta</translation>
    </message>
    <message>
        <location line="+5"/>
        <source>Settings</source>
        <translation>Asetukset</translation>
    </message>
</context>
<context>
    <name>TrayIcon</name>
    <message>
        <location filename="../../src/TrayIcon.cpp" line="+112"/>
        <source>Show</source>
        <translation>Näytä</translation>
    </message>
    <message>
        <location line="+1"/>
        <source>Quit</source>
        <translation>Lopeta</translation>
    </message>
</context>
<context>
    <name>UserProfile</name>
    <message>
        <location filename="../qml/UserProfile.qml" line="+25"/>
        <source>Global User Profile</source>
        <translation>Yleinen käyttäjäprofiili</translation>
    </message>
    <message>
        <location line="+0"/>
        <source>Room User Profile</source>
        <translation>Huoneen käyttäjäprofiili</translation>
    </message>
    <message>
        <location line="+115"/>
        <location line="+107"/>
        <source>Verify</source>
        <translation>Vahvista</translation>
    </message>
    <message>
        <location line="-54"/>
        <source>Ban the user</source>
        <translation>Anna käyttäjälle porttikielto</translation>
    </message>
    <message>
        <location line="-17"/>
        <source>Start a private chat</source>
        <translation>Aloita yksityinen keskustelu</translation>
    </message>
    <message>
        <location line="+8"/>
        <source>Kick the user</source>
        <translation>Potki käyttäjä</translation>
    </message>
    <message>
        <location line="+63"/>
        <source>Unverify</source>
        <translation>Peru vahvistus</translation>
    </message>
    <message>
        <location filename="../../src/ui/UserProfile.cpp" line="+307"/>
        <source>Select an avatar</source>
        <translation>Valitse profiilikuva</translation>
    </message>
    <message>
        <location line="+0"/>
        <source>All Files (*)</source>
        <translation>Kaikki Tiedostot (*)</translation>
    </message>
    <message>
        <location line="+12"/>
        <source>The selected file is not an image</source>
        <translation>Valittu tiedosto ei ole kuva</translation>
    </message>
    <message>
        <location line="+5"/>
        <source>Error while reading file: %1</source>
        <translation>Virhe lukiessa tiedostoa: %1</translation>
    </message>
</context>
<context>
    <name>UserSettings</name>
    <message>
        <location filename="../../src/UserSettingsPage.cpp" line="+363"/>
        <location filename="../../src/UserSettingsPage.h" line="+194"/>
        <source>Default</source>
        <translation>Oletus</translation>
    </message>
</context>
<context>
    <name>UserSettingsPage</name>
    <message>
        <location line="+525"/>
        <source>Minimize to tray</source>
        <translation>Pienennä ilmoitusalueelle</translation>
    </message>
    <message>
        <location line="+3"/>
        <source>Start in tray</source>
        <translation>Aloita ilmoitusalueella</translation>
    </message>
    <message>
        <location line="+7"/>
        <source>Group&apos;s sidebar</source>
        <translation>Ryhmäsivupalkki</translation>
    </message>
    <message>
        <location line="-3"/>
        <source>Circular Avatars</source>
        <translation>Pyöreät avatarit</translation>
    </message>
    <message>
        <location line="-210"/>
        <source>profile: %1</source>
        <translation>profiili: %1</translation>
    </message>
    <message>
        <location line="+96"/>
        <source>Default</source>
        <translation>Oletus</translation>
    </message>
    <message>
        <location line="+31"/>
        <source>CALLS</source>
        <translation>PUHELUT</translation>
    </message>
    <message>
        <location line="+46"/>
        <source>Cross Signing Keys</source>
        <translation>Ristiin allekirjoitetut avaimet</translation>
    </message>
    <message>
        <location line="+4"/>
        <source>REQUEST</source>
        <translation>PYYNTÖ</translation>
    </message>
    <message>
        <location line="+1"/>
        <source>DOWNLOAD</source>
        <translation>LATAA</translation>
    </message>
    <message>
        <location line="+27"/>
        <source>Keep the application running in the background after closing the client window.</source>
        <translation>Anna sovelluksen pyöriä taustalla asiakasohjelman ikkunan sulkemisen jälkeen.</translation>
    </message>
    <message>
        <location line="+3"/>
        <source>Start the application in the background without showing the client window.</source>
        <translation>Aloita sovellus taustalla näyttämättä asiakasohjelman ikkunaa.</translation>
    </message>
    <message>
        <location line="+4"/>
        <source>Change the appearance of user avatars in chats.
OFF - square, ON - Circle.</source>
        <translation>Muuta käyttäjien avatarien ulkonäköä keskusteluissa.
POIS PÄÄLTÄ - neliö, PÄÄLLÄ - pyöreä</translation>
    </message>
    <message>
        <location line="+3"/>
        <source>Show a column containing groups and tags next to the room list.</source>
        <translation>Näytä huonelistan vieressä tagit ja ryhmät sisältävä sarake.</translation>
    </message>
    <message>
        <location line="+1"/>
        <source>Decrypt messages in sidebar</source>
        <translation>Pura viestien salaus sivupalkissa</translation>
    </message>
    <message>
        <location line="+2"/>
        <source>Decrypt the messages shown in the sidebar.
Only affects messages in encrypted chats.</source>
        <translation>Pura sivupalkissa näkyvien viestien salaus
Vaikuttaa vain salattujen keskustelujen viesteihin.</translation>
    </message>
    <message>
        <location line="+2"/>
        <source>Privacy Screen</source>
        <translation>Yksityisyysnäkymä</translation>
    </message>
    <message>
        <location line="+2"/>
        <source>When the window loses focus, the timeline will
be blurred.</source>
        <translation>Kun ikkuna ei ole kohdistettuna, tämä aikajana
sumennetaan.</translation>
    </message>
    <message>
        <location line="+2"/>
        <source>Privacy screen timeout (in seconds [0 - 3600])</source>
        <translation>Yksityisyysnäkymän aikakatkaisu (sekunneissa [0-3600])</translation>
    </message>
    <message>
        <location line="+2"/>
        <source>Set timeout (in seconds) for how long after window loses
focus before the screen will be blurred.
Set to 0 to blur immediately after focus loss. Max value of 1 hour (3600 seconds)</source>
        <translation>Aseta aikakatkaisu (sekunneissa) ikkunan kohdistuksen kadottamiselle
ennen kuin näkymä sumennetaan.
Aseta nollaan, jotta sumennetaan heti kohdistus kadotetaan. Suurin arvo 1 tunti (3600 sekuntia)</translation>
    </message>
    <message>
        <location line="+3"/>
        <source>Show buttons in timeline</source>
        <translation>Näytä painikkeet aikajanalla</translation>
    </message>
    <message>
        <location line="+2"/>
        <source>Show buttons to quickly reply, react or access additional options next to each message.</source>
        <translation>Näytä painikkeet vastataksesi nopeasti, reagoidaksesi tai päästäksesi lisätoimintoihin joka viestin vieressä.</translation>
    </message>
    <message>
        <location line="+2"/>
        <source>Limit width of timeline</source>
        <translation>Rajoita aikajanan leveyttä</translation>
    </message>
    <message>
        <location line="+2"/>
        <source>Set the max width of messages in the timeline (in pixels). This can help readability on wide screen, when Nheko is maximised</source>
        <translation>Aseta viestien suurin leveys aikajanalla (pikseleissä). Tämä voi auttaa luettavuutta laajakuvassa, kun Nheko on täyden ruudun tilassa.</translation>
    </message>
    <message>
        <location line="+2"/>
        <source>Typing notifications</source>
        <translation>Kirjoitusilmoitukset</translation>
    </message>
    <message>
        <location line="+2"/>
        <source>Show who is typing in a room.
This will also enable or disable sending typing notifications to others.</source>
        <translation>Näytä kuka kirjoittaa huoneessa.
Tämä myös sallii tai evää kirjoitusilmoitusten lähettämisen muille.</translation>
    </message>
    <message>
        <location line="+3"/>
        <source>Sort rooms by unreads</source>
        <translation>Lajittele huoneet lukemattomien mukaan</translation>
    </message>
    <message>
        <location line="+2"/>
        <source>Display rooms with new messages first.
If this is off, the list of rooms will only be sorted by the timestamp of the last message in a room.
If this is on, rooms which have active notifications (the small circle with a number in it) will be sorted on top. Rooms, that you have muted, will still be sorted by timestamp, since you don&apos;t seem to consider them as important as the other rooms.</source>
        <translation>Näytä ensiksi huoneet, joissa on uusia viestejä.
Jos tämä on poissa päältä, lista huoneista lajitellaan vain huoneen viimeisimmän viestin aikaleiman mukaan.
Jos tämä on päällä, huoneet, joissa ilmoitukset ovat päällä (pieni ympyrä, jonka sisässä on numero), lajitellaan päällimmäisiksi. Mykistämäsi huoneet lajitellaan aikaleiman mukaan, koska et nähtävästi pidä niitä yhtä tärkeinä kuin muita huoneita.</translation>
    </message>
    <message>
        <location line="+7"/>
        <source>Read receipts</source>
        <translation>Lukukuittaukset</translation>
    </message>
    <message>
        <location line="+2"/>
        <source>Show if your message was read.
Status is displayed next to timestamps.</source>
        <translation>Näytä jos viestisi oli luettu.
Tila näytetään aikaleimojen vieressä.</translation>
    </message>
    <message>
        <location line="+2"/>
        <source>Send messages as Markdown</source>
        <translation>Lähetä viestit Markdownina</translation>
    </message>
    <message>
        <location line="+2"/>
        <source>Allow using markdown in messages.
When disabled, all messages are sent as a plain text.</source>
        <translation>Salli Markdownin käyttö viesteissä.
Kun poissa päältä, kaikki viestit lähetetään tavallisena tekstinä.</translation>
    </message>
    <message>
        <location line="+2"/>
        <source>Desktop notifications</source>
        <translation>Työpöytäilmoitukset</translation>
    </message>
    <message>
        <location line="+2"/>
        <source>Notify about received message when the client is not currently focused.</source>
        <translation>Ilmoita vastaanotetusta viestistä kun ohjelma ei ole kohdistettuna.</translation>
    </message>
    <message>
        <location line="+1"/>
        <source>Alert on notification</source>
        <translation>Hälytä ilmoituksesta</translation>
    </message>
    <message>
        <location line="+2"/>
        <source>Show an alert when a message is received.
This usually causes the application icon in the task bar to animate in some fashion.</source>
        <translation>Näytä hälytys kun viesti on vastaanotettu.
Tämä yleensä saa sovelluksen kuvakkeen liikkumaan jollain tapaa tehtäväpalkissa.</translation>
    </message>
    <message>
        <location line="+2"/>
        <source>Highlight message on hover</source>
        <translation>Korosta viestiä kun kohdistin on päällä</translation>
    </message>
    <message>
        <location line="+2"/>
        <source>Change the background color of messages when you hover over them.</source>
        <translation>Muuta viestien taustaväriä kun kohdistimesi liikkuu niiden yli.</translation>
    </message>
    <message>
        <location line="+1"/>
        <source>Large Emoji in timeline</source>
        <translation>Iso emoji aikajanalla</translation>
    </message>
    <message>
        <location line="+2"/>
        <source>Make font size larger if messages with only a few emojis are displayed.</source>
        <translation>Suurenna fonttikokoa jos näytetään viestit vain muutamalla emojilla.</translation>
    </message>
    <message>
        <location line="+56"/>
        <source>Share keys with verified users and devices</source>
        <translation>Jaa avaimet vahvistettujen käyttäjien ja laitteiden kanssa</translation>
    </message>
    <message>
        <location line="+406"/>
        <source>CACHED</source>
        <translation>VÄLIMUISTISSA</translation>
    </message>
    <message>
        <location line="+6"/>
        <source>NOT CACHED</source>
        <translation>EI VÄLIMUISTISSA</translation>
    </message>
    <message>
        <location line="-460"/>
        <source>Scale factor</source>
        <translation>Mittakerroin</translation>
    </message>
    <message>
        <location line="+2"/>
        <source>Change the scale factor of the whole user interface.</source>
        <translation>Muuta koko käyttöliittymän kokoa.</translation>
    </message>
    <message>
        <location line="+4"/>
        <source>Font size</source>
        <translation>Fonttikoko</translation>
    </message>
    <message>
        <location line="+1"/>
        <source>Font Family</source>
        <translation>Fonttiperhe</translation>
    </message>
    <message>
        <location line="+8"/>
        <source>Theme</source>
        <translation>Teema</translation>
    </message>
    <message>
        <location line="+4"/>
        <source>Ringtone</source>
        <translation>Soittoääni</translation>
    </message>
    <message>
        <location line="+2"/>
        <source>Set the notification sound to play when a call invite arrives</source>
        <translation>Aseta ilmoitusääni soimaan kun kutsu puheluun tulee.</translation>
    </message>
    <message>
        <location line="+1"/>
        <source>Microphone</source>
        <translation>Mikrofoni</translation>
    </message>
    <message>
        <location line="+1"/>
        <source>Camera</source>
        <translation>Kamera</translation>
    </message>
    <message>
        <location line="+1"/>
        <source>Camera resolution</source>
        <translation>Kameran resoluutio</translation>
    </message>
    <message>
        <location line="+1"/>
        <source>Camera frame rate</source>
        <translation>Kameran ruudunpäivitys</translation>
    </message>
    <message>
        <location line="+14"/>
        <source>Allow fallback call assist server</source>
        <translation>Salli varajärjestelynä toimiva puhelua avustava palvelin</translation>
    </message>
    <message>
        <location line="+2"/>
        <source>Will use turn.matrix.org as assist when your home server does not offer one.</source>
        <translation>Käyttää apuna palvelinta turn.matrix.org silloin kun kotipalvelimesi ei sellaista tarjoa.</translation>
    </message>
    <message>
        <location line="+4"/>
        <source>Device ID</source>
        <translation>Laitteen tunnus</translation>
    </message>
    <message>
        <location line="+1"/>
        <source>Device Fingerprint</source>
        <translation>Laitteen sormenjälki</translation>
    </message>
    <message>
        <location line="-164"/>
        <source>Session Keys</source>
        <translation>Istunnon avaimet</translation>
    </message>
    <message>
        <location line="+4"/>
        <source>IMPORT</source>
        <translation>TUO</translation>
    </message>
    <message>
        <location line="+1"/>
        <source>EXPORT</source>
        <translation>VIE</translation>
    </message>
    <message>
        <location line="-34"/>
        <source>ENCRYPTION</source>
        <translation>SALAUS</translation>
    </message>
    <message>
        <location line="-115"/>
        <source>GENERAL</source>
        <translation>YLEISET ASETUKSET</translation>
    </message>
    <message>
        <location line="+64"/>
        <source>INTERFACE</source>
        <translation>KÄYTTÖLIITTYMÄ</translation>
    </message>
    <message>
        <location line="+194"/>
        <source>Touchscreen mode</source>
        <translation>Kosketusnäyttötila</translation>
    </message>
    <message>
        <location line="+2"/>
        <source>Will prevent text selection in the timeline to make touch scrolling easier.</source>
        <translation>Estää tekstin valitsemisen aikajanalla, jotta koskettamalla vierittäminen on helpompaa.</translation>
    </message>
    <message>
        <location line="+12"/>
        <source>Emoji Font Family</source>
        <translation>Emojien fonttiperhe</translation>
    </message>
    <message>
        <location line="+40"/>
        <source>Automatically replies to key requests from other users, if they are verified.</source>
        <translation>Vastaa automaattisesti muiden käyttäjien avainpyyntöihin, jos he ovat vahvistettuja.</translation>
    </message>
    <message>
        <location line="+5"/>
        <source>Master signing key</source>
        <translation>Päätason allekirjoittava avain</translation>
    </message>
    <message>
        <location line="+2"/>
        <source>Your most important key. You don&apos;t need to have it cached, since not caching it makes it less likely it can be stolen and it is only needed to rotate your other signing keys.</source>
        <translation>Kaikkein tärkein avaimesi. Sinun ei tarvitse laittaa sitä välimuistiin, koska silloin sen varastaminen on epätodennäköistä ja sitä vaaditaan vain kierrättämään muita allekirjoittavia avaimiasi.</translation>
    </message>
    <message>
        <location line="+3"/>
        <source>User signing key</source>
        <translation>Käyttäjän allekirjoittava avain</translation>
    </message>
    <message>
        <location line="+2"/>
        <source>The key to verify other users. If it is cached, verifying a user will verify all their devices.</source>
        <translation>Avain vahvistamaan muita käyttäjiä. Jos se on välimuistissa, käyttäjän varmistaminen varmistaa hänen kaikki laitteensa.</translation>
    </message>
    <message>
        <location line="+3"/>
        <source>Self signing key</source>
        <translation>Itsensä allekirjoittava avain</translation>
    </message>
    <message>
        <location line="+2"/>
        <source>The key to verify your own devices. If it is cached, verifying one of your devices will mark it verified for all your other devices and for users, that have verified you.</source>
        <translation>Avain vahvistamaan omat avaimesi. Jos se on välimuistisas, yhden laitteesi vahvistaminen laittaa sen vahvistetuksi kaikille muille laitteillesi ja käyttäjille, jotka ovat vahvistaneet sinut.</translation>
    </message>
    <message>
        <location line="+3"/>
        <source>Backup key</source>
        <translation>Varmuuskopioavain</translation>
    </message>
    <message>
        <location line="+2"/>
        <source>The key to decrypt online key backups. If it is cached, you can enable online key backup to store encryption keys securely encrypted on the server.</source>
        <translation>Avain purkamaan avainten varmuuskopioita verkossa. Jos se laitetaan välimuistiin, voit sallia avainten varmuuskopioinnin verkossa säilöäksesi salausavaimet, jotka ovat turvallisesti salattuja palvelimella.</translation>
    </message>
    <message>
        <location line="+54"/>
        <source>Select a file</source>
        <translation>Valitse tiedosto</translation>
    </message>
    <message>
        <location line="+0"/>
        <source>All Files (*)</source>
        <translation>Kaikki Tiedostot (*)</translation>
    </message>
    <message>
        <location line="+236"/>
        <source>Open Sessions File</source>
        <translation>Avaa Istuntoavaintiedosto</translation>
    </message>
    <message>
        <location line="+4"/>
        <location line="+18"/>
        <location line="+9"/>
        <location line="+19"/>
        <location line="+11"/>
        <location line="+18"/>
        <source>Error</source>
        <translation>Virhe</translation>
    </message>
    <message>
        <location line="-66"/>
        <location line="+28"/>
        <source>File Password</source>
        <translation>Tiedoston Salasana</translation>
    </message>
    <message>
        <location line="-27"/>
        <source>Enter the passphrase to decrypt the file:</source>
        <translation>Anna salasana tiedoston salauksen purkamiseksi:</translation>
    </message>
    <message>
        <location line="+8"/>
        <location line="+28"/>
        <source>The password cannot be empty</source>
        <translation>Salasana ei voi olla tyhjä</translation>
    </message>
    <message>
        <location line="-8"/>
        <source>Enter passphrase to encrypt your session keys:</source>
        <translation>Anna salasana istuntoavaimien salaamiseksi:</translation>
    </message>
    <message>
        <location line="+15"/>
        <source>File to save the exported session keys</source>
        <translation>Tiedosto, johon viedyt istuntoavaimet tallennetaan</translation>
    </message>
</context>
<context>
    <name>Waiting</name>
    <message>
        <location filename="../qml/device-verification/Waiting.qml" line="+12"/>
        <source>Waiting for other party…</source>
        <translation>Odotetaan toista osapuolta…</translation>
    </message>
    <message>
        <location line="+15"/>
        <source>Waiting for other side to accept the verification request.</source>
        <translation>Odotetaan toista osapuolta hyväksymään vahvistuspyyntö.</translation>
    </message>
    <message>
        <location line="+2"/>
        <source>Waiting for other side to continue the verification process.</source>
        <translation>Odotetaan toista puolta jatkamaan vahvistusta.</translation>
    </message>
    <message>
        <location line="+2"/>
        <source>Waiting for other side to complete the verification process.</source>
        <translation>Odotetaan toista puolta saamaan vahvistus valmiiksi.</translation>
    </message>
    <message>
        <location line="+15"/>
        <source>Cancel</source>
        <translation>Peruuta</translation>
    </message>
</context>
<context>
    <name>WelcomePage</name>
    <message>
        <location filename="../../src/WelcomePage.cpp" line="+34"/>
        <source>Welcome to nheko! The desktop client for the Matrix protocol.</source>
        <translation>Tervetuloa nhekoon! Työpöytäsovellus Matrix-protokollalle.</translation>
    </message>
    <message>
        <location line="+1"/>
        <source>Enjoy your stay!</source>
        <translation>Nauti vierailustasi!</translation>
    </message>
    <message>
        <location line="+23"/>
        <source>REGISTER</source>
        <translation>REKISTERÖIDY</translation>
    </message>
    <message>
        <location line="+5"/>
        <source>LOGIN</source>
        <translation>KIRJAUDU</translation>
    </message>
</context>
<context>
    <name>descriptiveTime</name>
    <message>
        <location filename="../../src/Utils.cpp" line="+184"/>
        <source>Yesterday</source>
        <translation>Eilen</translation>
    </message>
</context>
<context>
    <name>dialogs::CreateRoom</name>
    <message>
        <location filename="../../src/dialogs/CreateRoom.cpp" line="+40"/>
        <source>Create room</source>
        <translation>Luo huone</translation>
    </message>
    <message>
        <location line="+2"/>
        <source>Cancel</source>
        <translation>Peruuta</translation>
    </message>
    <message>
        <location line="+10"/>
        <source>Name</source>
        <translation>Nimi</translation>
    </message>
    <message>
        <location line="+3"/>
        <source>Topic</source>
        <translation>Aihe</translation>
    </message>
    <message>
        <location line="+3"/>
        <source>Alias</source>
        <translation>Osoite</translation>
    </message>
    <message>
        <location line="+8"/>
        <source>Room Visibility</source>
        <translation>Huoneen näkyvyys</translation>
    </message>
    <message>
        <location line="+8"/>
        <source>Room Preset</source>
        <translation>Huoneen esiasetus</translation>
    </message>
    <message>
        <location line="+9"/>
        <source>Direct Chat</source>
        <translation>Suora keskustelu</translation>
    </message>
</context>
<context>
    <name>dialogs::FallbackAuth</name>
    <message>
        <location filename="../../src/dialogs/FallbackAuth.cpp" line="+34"/>
        <source>Open Fallback in Browser</source>
        <translation>Avaa varajärjestely selaimessa</translation>
    </message>
    <message>
        <location line="+1"/>
        <source>Cancel</source>
        <translation>Peruuta</translation>
    </message>
    <message>
        <location line="+1"/>
        <source>Confirm</source>
        <translation>Vahvista</translation>
    </message>
    <message>
        <location line="+12"/>
        <source>Open the fallback, follow the steps and confirm after completing them.</source>
        <translation>Avaa varajärjestely, seuraa ohjeita ja vahvista kun olet saanut ne valmiiksi.</translation>
    </message>
</context>
<context>
    <name>dialogs::JoinRoom</name>
    <message>
        <location filename="../../src/dialogs/JoinRoom.cpp" line="+34"/>
        <source>Join</source>
        <translation>Liity</translation>
    </message>
    <message>
        <location line="+2"/>
        <source>Cancel</source>
        <translation>Peruuta</translation>
    </message>
    <message>
        <location line="+7"/>
        <source>Room ID or alias</source>
        <translation>Huoneen tunnus tai osoite</translation>
    </message>
</context>
<context>
    <name>dialogs::LeaveRoom</name>
    <message>
        <location filename="../../src/dialogs/LeaveRoom.cpp" line="+35"/>
        <source>Cancel</source>
        <translation>Peruuta</translation>
    </message>
    <message>
        <location line="+8"/>
        <source>Are you sure you want to leave?</source>
        <translation>Oletko varma, että haluat poistua?</translation>
    </message>
</context>
<context>
    <name>dialogs::Logout</name>
    <message>
        <location filename="../../src/dialogs/Logout.cpp" line="+35"/>
        <source>Cancel</source>
        <translation>Peruuta</translation>
    </message>
    <message>
        <location line="+8"/>
        <source>Logout. Are you sure?</source>
        <translation>Kirjaudutaan ulos. Oletko varma?</translation>
    </message>
</context>
<context>
    <name>dialogs::PreviewUploadOverlay</name>
    <message>
        <location filename="../../src/dialogs/PreviewUploadOverlay.cpp" line="+29"/>
        <source>Upload</source>
        <translation>Lähetä</translation>
    </message>
    <message>
        <location line="+1"/>
        <source>Cancel</source>
        <translation>Peruuta</translation>
    </message>
    <message>
        <location line="+93"/>
        <source>Media type: %1
Media size: %2
</source>
        <translation>Median tyyppi: %1
Median koko: %2
</translation>
    </message>
</context>
<context>
    <name>dialogs::ReCaptcha</name>
    <message>
        <location filename="../../src/dialogs/ReCaptcha.cpp" line="+35"/>
        <source>Cancel</source>
        <translation>Peruuta</translation>
    </message>
    <message>
        <location line="+1"/>
        <source>Confirm</source>
        <translation>Vahvista</translation>
    </message>
    <message>
        <location line="+11"/>
        <source>Solve the reCAPTCHA and press the confirm button</source>
        <translation>Ratkaise reCAPTCHA ja paina varmista-nappia</translation>
    </message>
</context>
<context>
    <name>dialogs::ReadReceipts</name>
    <message>
        <location filename="../../src/dialogs/ReadReceipts.cpp" line="+124"/>
        <source>Read receipts</source>
        <translation>Lukukuittaukset</translation>
    </message>
    <message>
        <location line="+4"/>
        <source>Close</source>
        <translation>Sulje</translation>
    </message>
</context>
<context>
    <name>dialogs::ReceiptItem</name>
    <message>
        <location line="-46"/>
        <source>Today %1</source>
        <translation>Tänään %1</translation>
    </message>
    <message>
        <location line="+3"/>
        <source>Yesterday %1</source>
        <translation>Eilen %1</translation>
    </message>
</context>
<context>
    <name>message-description sent:</name>
    <message>
        <location filename="../../src/Utils.h" line="+115"/>
        <source>You sent an audio clip</source>
        <translation>Lähetit äänileikkeen</translation>
    </message>
    <message>
        <location line="+3"/>
        <source>%1 sent an audio clip</source>
        <translation>%1 lähetti äänileikkeen</translation>
    </message>
    <message>
        <location line="+5"/>
        <source>You sent an image</source>
        <translation>Lähetit kuvan</translation>
    </message>
    <message>
        <location line="+3"/>
        <source>%1 sent an image</source>
        <translation>%1 lähetti kuvan</translation>
    </message>
    <message>
        <location line="+5"/>
        <source>You sent a file</source>
        <translation>Lähetit tiedoston</translation>
    </message>
    <message>
        <location line="+3"/>
        <source>%1 sent a file</source>
        <translation>%1 lähetti tiedoston</translation>
    </message>
    <message>
        <location line="+5"/>
        <source>You sent a video</source>
        <translation>Lähetit videotiedoston</translation>
    </message>
    <message>
        <location line="+3"/>
        <source>%1 sent a video</source>
        <translation>%1 lähetti videotiedoston</translation>
    </message>
    <message>
        <location line="+5"/>
        <source>You sent a sticker</source>
        <translation>Lähetit tarran</translation>
    </message>
    <message>
        <location line="+3"/>
        <source>%1 sent a sticker</source>
        <translation>%1 lähetti tarran</translation>
    </message>
    <message>
        <location line="+5"/>
        <source>You sent a notification</source>
        <translation>Lähetit ilmoituksen</translation>
    </message>
    <message>
        <location line="+3"/>
        <source>%1 sent a notification</source>
        <translation>%1 lähetti ilmoituksen</translation>
    </message>
    <message>
        <location line="+5"/>
        <source>You: %1</source>
        <translation>Sinä: %1</translation>
    </message>
    <message>
        <location line="+3"/>
        <source>%1: %2</source>
        <translation>%1: %2</translation>
    </message>
    <message>
        <location line="+7"/>
        <source>You sent an encrypted message</source>
        <translation>Lähetit salatun viestin</translation>
    </message>
    <message>
        <location line="+3"/>
        <source>%1 sent an encrypted message</source>
        <translation>%1 lähetti salatun viestin</translation>
    </message>
    <message>
        <location line="+5"/>
        <source>You placed a call</source>
        <translation>Soitit puhelun</translation>
    </message>
    <message>
        <location line="+3"/>
        <source>%1 placed a call</source>
        <translation>%1 soitti puhelun</translation>
    </message>
    <message>
        <location line="+5"/>
        <source>You answered a call</source>
        <translation>Vastasit puheluun</translation>
    </message>
    <message>
        <location line="+3"/>
        <source>%1 answered a call</source>
        <translation>%1 vastasi puheluun</translation>
    </message>
    <message>
        <location line="+5"/>
        <source>You ended a call</source>
        <translation>Lopetit puhelun</translation>
    </message>
    <message>
        <location line="+3"/>
        <source>%1 ended a call</source>
        <translation>%1 lopetti puhelun</translation>
    </message>
</context>
<context>
    <name>utils</name>
    <message>
        <location line="+4"/>
        <source>Unknown Message Type</source>
        <translation>Tuntematon viestityyppi</translation>
    </message>
</context>
</TS><|MERGE_RESOLUTION|>--- conflicted
+++ resolved
@@ -56,7 +56,7 @@
 <context>
     <name>CallInvite</name>
     <message>
-        <location filename="../qml/voip/CallInvite.qml" line="+70"/>
+        <location filename="../qml/voip/CallInvite.qml" line="+71"/>
         <source>Video Call</source>
         <translation>Videopuhelu</translation>
     </message>
@@ -125,7 +125,7 @@
 <context>
     <name>ChatPage</name>
     <message>
-        <location filename="../../src/ChatPage.cpp" line="+135"/>
+        <location filename="../../src/ChatPage.cpp" line="+132"/>
         <source>Failed to invite user: %1</source>
         <translation>Käyttäjää %1 ei onnistuttu kutsumaan</translation>
     </message>
@@ -157,12 +157,12 @@
     </message>
     <message>
         <location line="+34"/>
-        <location line="+286"/>
+        <location line="+293"/>
         <source>Confirm invite</source>
         <translation>Vahvista kutsu</translation>
     </message>
     <message>
-        <location line="-285"/>
+        <location line="-292"/>
         <source>Do you really want to invite %1 (%2)?</source>
         <translation>Haluatko kutsua %1 (%2)?</translation>
     </message>
@@ -227,12 +227,12 @@
         <translation>Purettiin porttikielto käyttäjältä %1</translation>
     </message>
     <message>
-        <location line="+189"/>
+        <location line="+196"/>
         <source>Do you really want to start a private chat with %1?</source>
         <translation>Haluatko luoda yksityisen keskustelun käyttäjän %1 kanssa?</translation>
     </message>
     <message>
-        <location line="-727"/>
+        <location line="-734"/>
         <source>Cache migration failed!</source>
         <translation>Välimuistin siirto epäonnistui!</translation>
     </message>
@@ -367,7 +367,7 @@
         <translation>Anna palautusavaimesi tai salasanasi nimeltä %1 purkaaksesi salaisuuksien salauksen:</translation>
     </message>
     <message>
-        <location line="+17"/>
+        <location line="+24"/>
         <source>Decryption failed</source>
         <translation>Salauksen purku epäonnistui</translation>
     </message>
@@ -495,6 +495,49 @@
     </message>
 </context>
 <context>
+    <name>Encrypted</name>
+    <message>
+        <location filename="../qml/delegates/Encrypted.qml" line="+22"/>
+        <source>There is no key to unlock this message. We requested the key automatically, but you can try requesting it again if you are impatient.</source>
+        <translation type="unfinished"></translation>
+    </message>
+    <message>
+        <location line="+2"/>
+        <source>This message couldn&apos;t be decrypted, because we only have a key for newer messages. You can try requesting access to this message.</source>
+        <translation type="unfinished"></translation>
+    </message>
+    <message>
+        <location line="+2"/>
+        <source>There was an internal error reading the decryption key from the database.</source>
+        <translation type="unfinished"></translation>
+    </message>
+    <message>
+        <location line="+2"/>
+        <source>There was an error decrypting this message.</source>
+        <translation type="unfinished"></translation>
+    </message>
+    <message>
+        <location line="+2"/>
+        <source>The message couldn&apos;t be parsed.</source>
+        <translation type="unfinished"></translation>
+    </message>
+    <message>
+        <location line="+2"/>
+        <source>The encryption key was reused! Someone is possibly trying to insert false messages into this chat!</source>
+        <translation type="unfinished"></translation>
+    </message>
+    <message>
+        <location line="+2"/>
+        <source>Unknown decryption error</source>
+        <translation type="unfinished"></translation>
+    </message>
+    <message>
+        <location line="+10"/>
+        <source>Request key</source>
+        <translation type="unfinished"></translation>
+    </message>
+</context>
+<context>
     <name>EncryptionIndicator</name>
     <message>
         <location filename="../qml/EncryptionIndicator.qml" line="+34"/>
@@ -518,51 +561,6 @@
     </message>
 </context>
 <context>
-    <name>EventStore</name>
-    <message>
-        <location filename="../../src/timeline/EventStore.cpp" line="+663"/>
-        <source>-- Encrypted Event (No keys found for decryption) --</source>
-        <comment>Placeholder, when the message was not decrypted yet or can&apos;t be decrypted.</comment>
-        <translation>-- Salattu viesti (salauksen purkuavaimia ei löydetty) --</translation>
-    </message>
-    <message>
-        <location line="+7"/>
-        <source>-- Encrypted Event (Key not valid for this index) --</source>
-        <comment>Placeholder, when the message can&apos;t be decrypted with this key since it is not valid for this index </comment>
-        <translation>-- Salattu tapahtuma (Avain ei ole kelvollinen tälle indeksille) --</translation>
-    </message>
-    <message>
-        <location line="+35"/>
-        <location line="+63"/>
-        <source>-- Decryption Error (failed to retrieve megolm keys from db) --</source>
-        <comment>Placeholder, when the message can&apos;t be decrypted, because the DB access failed.</comment>
-        <translation>-- Virhe purkaessa salausta (megolm-avaimien hakeminen tietokannasta epäonnistui) --</translation>
-    </message>
-    <message>
-        <location line="-49"/>
-        <location line="+62"/>
-        <source>-- Decryption Error (%1) --</source>
-        <comment>Placeholder, when the message can&apos;t be decrypted. In this case, the Olm decrytion returned an error, which is passed as %1.</comment>
-        <translation>-- Virhe purkaessa salausta (%1) --</translation>
-    </message>
-    <message>
-        <location line="-52"/>
-        <source>-- Encrypted Event (Unknown event type) --</source>
-        <comment>Placeholder, when the message was decrypted, but we couldn&apos;t parse it, because Nheko/mtxclient don&apos;t support that event type yet.</comment>
-        <translation>-- Salattu viesti (tuntematon viestityyppi) --</translation>
-    </message>
-    <message>
-        <location line="+13"/>
-        <source>-- Replay attack! This message index was reused! --</source>
-        <translation>-- Toistohyökkäys! Tätä viestin indeksiä on käytetty uudelleen! --</translation>
-    </message>
-    <message>
-        <location line="+7"/>
-        <source>-- Message by unverified device! --</source>
-        <translation>-- Viesti vahvistamattomalta laitteelta! --</translation>
-    </message>
-</context>
-<context>
     <name>Failed</name>
     <message>
         <location filename="../qml/device-verification/Failed.qml" line="+11"/>
@@ -605,6 +603,71 @@
     </message>
 </context>
 <context>
+    <name>ImagePackEditorDialog</name>
+    <message>
+        <location filename="../qml/dialogs/ImagePackEditorDialog.qml" line="+24"/>
+        <source>Editing image pack</source>
+        <translation type="unfinished"></translation>
+    </message>
+    <message>
+        <location line="+62"/>
+        <source>Add images</source>
+        <translation type="unfinished"></translation>
+    </message>
+    <message>
+        <location line="+7"/>
+        <source>Stickers (*.png *.webp)</source>
+        <translation type="unfinished"></translation>
+    </message>
+    <message>
+        <location line="+60"/>
+        <source>State key</source>
+        <translation type="unfinished"></translation>
+    </message>
+    <message>
+        <location line="+11"/>
+        <source>Packname</source>
+        <translation type="unfinished"></translation>
+    </message>
+    <message>
+        <location line="+10"/>
+        <source>Attribution</source>
+        <translation type="unfinished"></translation>
+    </message>
+    <message>
+        <location line="+10"/>
+        <location line="+65"/>
+        <source>Use as Emoji</source>
+        <translation type="unfinished"></translation>
+    </message>
+    <message>
+        <location line="-55"/>
+        <location line="+65"/>
+        <source>Use as Sticker</source>
+        <translation type="unfinished"></translation>
+    </message>
+    <message>
+        <location line="-30"/>
+        <source>Shortcode</source>
+        <translation type="unfinished"></translation>
+    </message>
+    <message>
+        <location line="+10"/>
+        <source>Body</source>
+        <translation type="unfinished"></translation>
+    </message>
+    <message>
+        <location line="+46"/>
+        <source>Cancel</source>
+        <translation type="unfinished">Peruuta</translation>
+    </message>
+    <message>
+        <location line="+6"/>
+        <source>Save</source>
+        <translation type="unfinished"></translation>
+    </message>
+</context>
+<context>
     <name>ImagePackSettingsDialog</name>
     <message>
         <location filename="../qml/dialogs/ImagePackSettingsDialog.qml" line="+22"/>
@@ -612,7 +675,17 @@
         <translation type="unfinished"></translation>
     </message>
     <message>
-        <location line="+151"/>
+        <location line="+54"/>
+        <source>Create account pack</source>
+        <translation type="unfinished"></translation>
+    </message>
+    <message>
+        <location line="+12"/>
+        <source>New room pack</source>
+        <translation type="unfinished"></translation>
+    </message>
+    <message>
+        <location line="+20"/>
         <source>Private pack</source>
         <translation type="unfinished"></translation>
     </message>
@@ -627,7 +700,7 @@
         <translation type="unfinished"></translation>
     </message>
     <message>
-        <location line="+59"/>
+        <location line="+63"/>
         <source>Enable globally</source>
         <translation type="unfinished"></translation>
     </message>
@@ -637,7 +710,12 @@
         <translation type="unfinished"></translation>
     </message>
     <message>
-        <location line="+62"/>
+        <location line="+10"/>
+        <source>Edit</source>
+        <translation type="unfinished">Muokkaa</translation>
+    </message>
+    <message>
+        <location line="+64"/>
         <source>Close</source>
         <translation type="unfinished">Sulje</translation>
     </message>
@@ -811,7 +889,7 @@
 <context>
     <name>MessageDelegate</name>
     <message>
-        <location filename="../qml/delegates/MessageDelegate.qml" line="+169"/>
+        <location filename="../qml/delegates/MessageDelegate.qml" line="+170"/>
         <location line="+9"/>
         <source>removed</source>
         <translation>poistettu</translation>
@@ -822,7 +900,7 @@
         <translation>Salaus on käytössä</translation>
     </message>
     <message>
-        <location line="+12"/>
+        <location line="+22"/>
         <source>room name changed to: %1</source>
         <translation>huoneen nimi muutettu: %1</translation>
     </message>
@@ -905,7 +983,7 @@
         <translation>Kirjoita viesti…</translation>
     </message>
     <message>
-        <location line="+214"/>
+        <location line="+231"/>
         <source>Stickers</source>
         <translation type="unfinished"></translation>
     </message>
@@ -928,7 +1006,7 @@
 <context>
     <name>MessageView</name>
     <message>
-        <location filename="../qml/MessageView.qml" line="+87"/>
+        <location filename="../qml/MessageView.qml" line="+86"/>
         <source>Edit</source>
         <translation>Muokkaa</translation>
     </message>
@@ -948,7 +1026,7 @@
         <translation>Asetukset</translation>
     </message>
     <message>
-        <location line="+405"/>
+        <location line="+419"/>
         <source>&amp;Copy</source>
         <translation>&amp;Kopioi</translation>
     </message>
@@ -1180,20 +1258,36 @@
     </message>
 </context>
 <context>
+    <name>ReadReceipts</name>
+    <message>
+        <location filename="../qml/ReadReceipts.qml" line="+40"/>
+        <source>Read receipts</source>
+        <translation type="unfinished">Lukukuittaukset</translation>
+    </message>
+</context>
+<context>
+    <name>ReadReceiptsModel</name>
+    <message>
+        <location filename="../../src/ReadReceiptsModel.cpp" line="+111"/>
+        <source>Yesterday, %1</source>
+        <translation type="unfinished"></translation>
+    </message>
+</context>
+<context>
     <name>RegisterPage</name>
     <message>
-        <location filename="../../src/RegisterPage.cpp" line="+78"/>
+        <location filename="../../src/RegisterPage.cpp" line="+80"/>
         <source>Username</source>
         <translation>Käyttäjänimi</translation>
     </message>
     <message>
         <location line="+2"/>
-        <location line="+305"/>
+        <location line="+150"/>
         <source>The username must not be empty, and must contain only the characters a-z, 0-9, ., _, =, -, and /.</source>
         <translation>Käyttäjätunnus ei saa olla tyhjä, ja se saa sisältää vain merkkejä a-z, 0-9, ., _, =, - ja /.</translation>
     </message>
     <message>
-        <location line="-301"/>
+        <location line="-146"/>
         <source>Password</source>
         <translation>Salasana</translation>
     </message>
@@ -1213,7 +1307,7 @@
         <translation>Kotipalvelin</translation>
     </message>
     <message>
-        <location line="+2"/>
+        <location line="+3"/>
         <source>A server that allows registration. Since matrix is decentralized, you need to first find a server you can register on or host your own.</source>
         <translation>Palvelin, joka sallii rekisteröinnin. Koska matrix on hajautettu, sinun pitää ensin löytää palvelin jolle rekisteröityä tai ylläpitää omaasi.</translation>
     </message>
@@ -1223,22 +1317,27 @@
         <translation>REKISTERÖIDY</translation>
     </message>
     <message>
-        <location line="+73"/>
+        <location line="+322"/>
         <source>No supported registration flows!</source>
         <translation>Ei tuettuja rekisteröintejä!</translation>
     </message>
     <message>
-        <location line="+213"/>
-        <source>One or more fields have invalid inputs. Please correct those issues and try again.</source>
-        <translation>Yhdessä tai useammassa kentässä on vääriä syötteitä. Korjaa nuo ongelmat ja yritä uudelleen.</translation>
-    </message>
-    <message>
-        <location line="+23"/>
+        <location line="+32"/>
+        <source>Registration token</source>
+        <translation type="unfinished"></translation>
+    </message>
+    <message>
+        <location line="+1"/>
+        <source>Please enter a valid registration token.</source>
+        <translation type="unfinished"></translation>
+    </message>
+    <message>
+        <location line="-175"/>
         <source>Autodiscovery failed. Received malformed response.</source>
         <translation>Palvelimen tietojen hakeminen epäonnistui: virheellinen vastaus.</translation>
     </message>
     <message>
-        <location line="+7"/>
+        <location line="+6"/>
         <source>Autodiscovery failed. Unknown error when requesting .well-known.</source>
         <translation>Palvelimen tietojen hakeminen epäonnistui: tuntematon virhe hakiessa .well-known -tiedostoa.</translation>
     </message>
@@ -1248,7 +1347,7 @@
         <translation>Vaadittuja päätepisteitä ei löydetty. Mahdollisesti ei Matrix-palvelin.</translation>
     </message>
     <message>
-        <location line="+6"/>
+        <location line="+7"/>
         <source>Received malformed response. Make sure the homeserver domain is valid.</source>
         <translation>Vastaanotettiin virheellinen vastaus. Varmista, että kotipalvelimen osoite on pätevä.</translation>
     </message>
@@ -1258,17 +1357,17 @@
         <translation>Tapahtui tuntematon virhe. Varmista, että kotipalvelimen osoite on pätevä.</translation>
     </message>
     <message>
-        <location line="-94"/>
+        <location line="-119"/>
         <source>Password is not long enough (min 8 chars)</source>
         <translation>Salasana ei ole tarpeeksi pitkä (vähintään 8 merkkiä)</translation>
     </message>
     <message>
-        <location line="+5"/>
+        <location line="+11"/>
         <source>Passwords don&apos;t match</source>
         <translation>Salasanat eivät täsmää</translation>
     </message>
     <message>
-        <location line="+6"/>
+        <location line="+11"/>
         <source>Invalid server name</source>
         <translation>Epäkelpo palvelimen nimi</translation>
     </message>
@@ -1276,7 +1375,7 @@
 <context>
     <name>ReplyPopup</name>
     <message>
-        <location filename="../qml/ReplyPopup.qml" line="+62"/>
+        <location filename="../qml/ReplyPopup.qml" line="+63"/>
         <source>Close</source>
         <translation>Sulje</translation>
     </message>
@@ -1289,7 +1388,7 @@
 <context>
     <name>RoomInfo</name>
     <message>
-        <location filename="../../src/Cache.cpp" line="+4180"/>
+        <location filename="../../src/Cache.cpp" line="+4395"/>
         <source>no version stored</source>
         <translation>ei tallennettua versiota</translation>
     </message>
@@ -1297,7 +1396,7 @@
 <context>
     <name>RoomList</name>
     <message>
-        <location filename="../qml/RoomList.qml" line="+57"/>
+        <location filename="../qml/RoomList.qml" line="+59"/>
         <source>New tag</source>
         <translation>Uusi tagi</translation>
     </message>
@@ -1347,7 +1446,7 @@
         <translation>Luo uusi tagi...</translation>
     </message>
     <message>
-        <location line="+268"/>
+        <location line="+280"/>
         <source>Status Message</source>
         <translation>Tilapäivitys</translation>
     </message>
@@ -1367,7 +1466,7 @@
         <translation>Aseta tilapäivitys</translation>
     </message>
     <message>
-        <location line="+79"/>
+        <location line="+80"/>
         <source>Logout</source>
         <translation>Kirjaudu ulos</translation>
     </message>
@@ -1400,7 +1499,7 @@
 <context>
     <name>RoomMembers</name>
     <message>
-        <location filename="../qml/RoomMembers.qml" line="+17"/>
+        <location filename="../qml/RoomMembers.qml" line="+18"/>
         <source>Members of %1</source>
         <translation type="unfinished"></translation>
     </message>
@@ -1418,11 +1517,31 @@
         <source>Invite more people</source>
         <translation type="unfinished"></translation>
     </message>
+    <message>
+        <location line="+76"/>
+        <source>This room is not encrypted!</source>
+        <translation type="unfinished"></translation>
+    </message>
+    <message>
+        <location line="+4"/>
+        <source>This user is verified.</source>
+        <translation type="unfinished"></translation>
+    </message>
+    <message>
+        <location line="+2"/>
+        <source>This user isn&apos;t verified, but is still using the same master key from the first time you met.</source>
+        <translation type="unfinished"></translation>
+    </message>
+    <message>
+        <location line="+2"/>
+        <source>This user has unverified devices!</source>
+        <translation type="unfinished"></translation>
+    </message>
 </context>
 <context>
     <name>RoomSettings</name>
     <message>
-        <location filename="../qml/RoomSettings.qml" line="+26"/>
+        <location filename="../qml/RoomSettings.qml" line="+25"/>
         <source>Room Settings</source>
         <translation>Huoneen asetukset</translation>
     </message>
@@ -1457,7 +1576,12 @@
         <translation>Kaikki viestit</translation>
     </message>
     <message>
-        <location line="+15"/>
+        <location line="+9"/>
+        <source>Room access</source>
+        <translation type="unfinished"></translation>
+    </message>
+    <message>
+        <location line="+6"/>
         <source>Anyone and guests</source>
         <translation>Kaikki ja vieraat</translation>
     </message>
@@ -1488,7 +1612,6 @@
         <translation>Salaus on tällä hetkellä kokeellinen ja asiat voivat mennä rikki odottamattomasti.&lt;br&gt;Huomaa että sitä ei voi poistaa jälkikäteen.</translation>
     </message>
     <message>
-<<<<<<< HEAD
         <location line="+16"/>
         <source>Sticker &amp; Emote Settings</source>
         <translation type="unfinished"></translation>
@@ -1497,20 +1620,6 @@
         <location line="+4"/>
         <source>Change</source>
         <translation type="unfinished"></translation>
-=======
-        <location line="+17"/>
-        <source>Respond to key requests</source>
-        <translation>Vastaa avainpyyntöihin</translation>
-    </message>
-    <message>
-        <location line="+5"/>
-        <source>Whether or not the client should respond automatically with the session keys
-                                upon request. Use with caution, this is a temporary measure to test the
-                                E2E implementation until device verification is completed.</source>
-        <translation>Riippumatta siitä, vastaako asiakas automaattisesti istunnon avaimilla
-pyynnön myötä. Käytä varoen, tämä on väliaikainen toimi päästä päähän
--salauksen toteutukseen kunnes laitteen varmistus on saatu toimivaksi.</translation>
->>>>>>> 4e421ca1
     </message>
     <message>
         <location line="+1"/>
@@ -1637,6 +1746,30 @@
     </message>
 </context>
 <context>
+    <name>SingleImagePackModel</name>
+    <message>
+        <location filename="../../src/SingleImagePackModel.cpp" line="+261"/>
+        <location line="+25"/>
+        <source>Failed to update image pack: {}</source>
+        <translation type="unfinished"></translation>
+    </message>
+    <message>
+        <location line="-12"/>
+        <source>Failed to delete old image pack: {}</source>
+        <translation type="unfinished"></translation>
+    </message>
+    <message>
+        <location line="+27"/>
+        <source>Failed to open image: {}</source>
+        <translation type="unfinished"></translation>
+    </message>
+    <message>
+        <location line="+27"/>
+        <source>Failed to upload image: {}</source>
+        <translation type="unfinished"></translation>
+    </message>
+</context>
+<context>
     <name>StatusIndicator</name>
     <message>
         <location filename="../qml/StatusIndicator.qml" line="+24"/>
@@ -1688,7 +1821,7 @@
 <context>
     <name>TimelineModel</name>
     <message>
-        <location filename="../../src/timeline/TimelineModel.cpp" line="+1107"/>
+        <location filename="../../src/timeline/TimelineModel.cpp" line="+1127"/>
         <source>Message redaction failed: %1</source>
         <translation>Viestin muokkaus epäonnistui: %1</translation>
     </message>
@@ -1719,7 +1852,7 @@
         <translation>Tallenna tiedosto</translation>
     </message>
     <message numerus="yes">
-        <location line="+228"/>
+        <location line="+239"/>
         <source>%1 and %2 are typing.</source>
         <comment>Multiple users are typing. First argument is a comma separated list of potentially multiple users. Second argument is the last user of that list. (If only one user is typing, %1 is empty. You should still use it in your string though to silence Qt warnings.)</comment>
         <translation>
@@ -1833,12 +1966,12 @@
         <translation>%1 perui koputuksensa.</translation>
     </message>
     <message>
-        <location line="-884"/>
+        <location line="-893"/>
         <source>You joined this room.</source>
         <translation>Sinä liityit tähän huoneeseen.</translation>
     </message>
     <message>
-        <location line="+850"/>
+        <location line="+859"/>
         <source>%1 has changed their avatar and changed their display name to %2.</source>
         <translation>%1 vaihtoi avatariaan ja vaihtoi näyttönimekseen %2.</translation>
     </message>
@@ -1867,7 +2000,7 @@
 <context>
     <name>TimelineRow</name>
     <message>
-        <location filename="../qml/TimelineRow.qml" line="+180"/>
+        <location filename="../qml/TimelineRow.qml" line="+183"/>
         <source>Edited</source>
         <translation>Muokattu</translation>
     </message>
@@ -1875,12 +2008,12 @@
 <context>
     <name>TimelineView</name>
     <message>
-        <location filename="../qml/TimelineView.qml" line="+30"/>
+        <location filename="../qml/TimelineView.qml" line="+29"/>
         <source>No room open</source>
         <translation>Ei avointa huonetta</translation>
     </message>
     <message>
-        <location line="+139"/>
+        <location line="+144"/>
         <source>%1 member(s)</source>
         <translation>%1 jäsentä</translation>
     </message>
@@ -1908,7 +2041,7 @@
 <context>
     <name>TimelineViewManager</name>
     <message>
-        <location filename="../../src/timeline/TimelineViewManager.cpp" line="+527"/>
+        <location filename="../../src/timeline/TimelineViewManager.cpp" line="+538"/>
         <source>No encrypted private chat found with this user. Create an encrypted private chat with this user and try again.</source>
         <translation>Salattua keskustelua ei löydetty tälle käyttäjälle. Luo salattu yksityiskeskustelu tämän käyttäjän kanssa ja yritä uudestaan.</translation>
     </message>
@@ -1916,17 +2049,37 @@
 <context>
     <name>TopBar</name>
     <message>
-        <location filename="../qml/TopBar.qml" line="+54"/>
+        <location filename="../qml/TopBar.qml" line="+56"/>
         <source>Back to room list</source>
         <translation>Takaisin huonelistaan</translation>
     </message>
     <message>
-        <location line="-39"/>
+        <location line="-41"/>
         <source>No room selected</source>
         <translation>Ei valittua huonetta</translation>
     </message>
     <message>
-        <location line="+90"/>
+        <location line="+91"/>
+        <source>This room is not encrypted!</source>
+        <translation type="unfinished"></translation>
+    </message>
+    <message>
+        <location line="+4"/>
+        <source>This room contains only verified devices.</source>
+        <translation type="unfinished"></translation>
+    </message>
+    <message>
+        <location line="+2"/>
+        <source>This rooms contain verified devices and devices which have never changed their master key.</source>
+        <translation type="unfinished"></translation>
+    </message>
+    <message>
+        <location line="+2"/>
+        <source>This room contains unverified devices!</source>
+        <translation type="unfinished"></translation>
+    </message>
+    <message>
+        <location line="+15"/>
         <source>Room options</source>
         <translation>Huoneen asetukset</translation>
     </message>
@@ -1967,7 +2120,7 @@
 <context>
     <name>UserProfile</name>
     <message>
-        <location filename="../qml/UserProfile.qml" line="+25"/>
+        <location filename="../qml/UserProfile.qml" line="+26"/>
         <source>Global User Profile</source>
         <translation>Yleinen käyttäjäprofiili</translation>
     </message>
@@ -1977,7 +2130,7 @@
         <translation>Huoneen käyttäjäprofiili</translation>
     </message>
     <message>
-        <location line="+115"/>
+        <location line="+117"/>
         <location line="+107"/>
         <source>Verify</source>
         <translation>Vahvista</translation>
@@ -2026,8 +2179,8 @@
 <context>
     <name>UserSettings</name>
     <message>
-        <location filename="../../src/UserSettingsPage.cpp" line="+363"/>
-        <location filename="../../src/UserSettingsPage.h" line="+194"/>
+        <location filename="../../src/UserSettingsPage.cpp" line="+365"/>
+        <location filename="../../src/UserSettingsPage.h" line="+200"/>
         <source>Default</source>
         <translation>Oletus</translation>
     </message>
@@ -2035,7 +2188,7 @@
 <context>
     <name>UserSettingsPage</name>
     <message>
-        <location line="+525"/>
+        <location line="+540"/>
         <source>Minimize to tray</source>
         <translation>Pienennä ilmoitusalueelle</translation>
     </message>
@@ -2055,12 +2208,12 @@
         <translation>Pyöreät avatarit</translation>
     </message>
     <message>
-        <location line="-210"/>
+        <location line="-212"/>
         <source>profile: %1</source>
         <translation>profiili: %1</translation>
     </message>
     <message>
-        <location line="+96"/>
+        <location line="+98"/>
         <source>Default</source>
         <translation>Oletus</translation>
     </message>
@@ -2257,12 +2410,27 @@
         <translation>Suurenna fonttikokoa jos näytetään viestit vain muutamalla emojilla.</translation>
     </message>
     <message>
-        <location line="+56"/>
+        <location line="+55"/>
+        <source>Send encrypted messages to verified users only</source>
+        <translation type="unfinished"></translation>
+    </message>
+    <message>
+        <location line="+2"/>
+        <source>Requires a user to be verified to send encrypted messages to them. This improves safety but makes E2EE more tedious.</source>
+        <translation type="unfinished"></translation>
+    </message>
+    <message>
+        <location line="+2"/>
         <source>Share keys with verified users and devices</source>
         <translation>Jaa avaimet vahvistettujen käyttäjien ja laitteiden kanssa</translation>
     </message>
     <message>
-        <location line="+406"/>
+        <location line="+2"/>
+        <source>Automatically replies to key requests from other users, if they are verified, even if that device shouldn&apos;t have access to those keys otherwise.</source>
+        <translation type="unfinished"></translation>
+    </message>
+    <message>
+        <location line="+410"/>
         <source>CACHED</source>
         <translation>VÄLIMUISTISSA</translation>
     </message>
@@ -2272,7 +2440,7 @@
         <translation>EI VÄLIMUISTISSA</translation>
     </message>
     <message>
-        <location line="-460"/>
+        <location line="-469"/>
         <source>Scale factor</source>
         <translation>Mittakerroin</translation>
     </message>
@@ -2367,12 +2535,12 @@
         <translation>SALAUS</translation>
     </message>
     <message>
-        <location line="-115"/>
+        <location line="-117"/>
         <source>GENERAL</source>
         <translation>YLEISET ASETUKSET</translation>
     </message>
     <message>
-        <location line="+64"/>
+        <location line="+66"/>
         <source>INTERFACE</source>
         <translation>KÄYTTÖLIITTYMÄ</translation>
     </message>
@@ -2392,12 +2560,7 @@
         <translation>Emojien fonttiperhe</translation>
     </message>
     <message>
-        <location line="+40"/>
-        <source>Automatically replies to key requests from other users, if they are verified.</source>
-        <translation>Vastaa automaattisesti muiden käyttäjien avainpyyntöihin, jos he ovat vahvistettuja.</translation>
-    </message>
-    <message>
-        <location line="+5"/>
+        <location line="+49"/>
         <source>Master signing key</source>
         <translation>Päätason allekirjoittava avain</translation>
     </message>
@@ -2447,7 +2610,7 @@
         <translation>Kaikki Tiedostot (*)</translation>
     </message>
     <message>
-        <location line="+236"/>
+        <location line="+241"/>
         <source>Open Sessions File</source>
         <translation>Avaa Istuntoavaintiedosto</translation>
     </message>
@@ -2699,32 +2862,6 @@
     </message>
 </context>
 <context>
-    <name>dialogs::ReadReceipts</name>
-    <message>
-        <location filename="../../src/dialogs/ReadReceipts.cpp" line="+124"/>
-        <source>Read receipts</source>
-        <translation>Lukukuittaukset</translation>
-    </message>
-    <message>
-        <location line="+4"/>
-        <source>Close</source>
-        <translation>Sulje</translation>
-    </message>
-</context>
-<context>
-    <name>dialogs::ReceiptItem</name>
-    <message>
-        <location line="-46"/>
-        <source>Today %1</source>
-        <translation>Tänään %1</translation>
-    </message>
-    <message>
-        <location line="+3"/>
-        <source>Yesterday %1</source>
-        <translation>Eilen %1</translation>
-    </message>
-</context>
-<context>
     <name>message-description sent:</name>
     <message>
         <location filename="../../src/Utils.h" line="+115"/>
